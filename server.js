--- conflicted
+++ resolved
@@ -1,261 +1,256 @@
-'use strict'
-const express = require('express')
-const express_static = express.static
-const session = require('express-session')
-const MemoryStore = require('memorystore')(session)
-const app = express()
-const fs = require('fs')
-const body_parser = require('body-parser')
-const base64Img = require('base64-img');
-const join = require('path').join
-const http = require('http').Server(app)
-const https = require('https')
-const io = require('socket.io')(http)
-
-function fail(response, msg) {
-  response.json({'success': false, 'message': msg})
-}
-
-function success(response, obj = false) {
-  if (!obj) {
-    obj = {}
-  }
-  obj.success = true
-  response.json(obj)
-}
-
-//Watson services
-const TextToSpeechV1 = require('watson-developer-cloud/text-to-speech/v1');
-const tts = new TextToSpeechV1({
-  iam_apikey: 'rRDUgzsh17bWWYS2VesXDCkHIanOQIuE42ccPOI7qivX',
-  url: 'https://gateway-lon.watsonplatform.net/text-to-speech/api'
-});
-
-const VisualRecognitionV3 = require('watson-developer-cloud/visual-recognition/v3');
-const visRec = new VisualRecognitionV3({
-  version: '2018-03-19',
-  iam_apikey: 'md2b1cDrwPHQC-a-hJovQnsgdvRyympAfBArw4niQCn9',
-  url: 'https://gateway.watsonplatform.net/visual-recognition/api'
-});
-
-var ToneAnalyzerV3 = require('watson-developer-cloud/tone-analyzer/v3');
-var toneAnalyzer = new ToneAnalyzerV3({
-  version: '2017-09-21',
-  iam_apikey: 'WcRnTs5agEpG9o_PKiTTQSJK1G7fUpcdodKWuVCJivUh',
-  url: 'https://gateway-lon.watsonplatform.net/tone-analyzer/api'
-});
-
-var SpeechToTextV1 = require('watson-developer-cloud/speech-to-text/v1');
-var stt = new SpeechToTextV1({
-  iam_apikey: 'WiLEvMCQ1hPxKRYtpFo98jYg6jsc2QSnEHx2hfsYiseu',
- url: 'https://gateway-lon.watsonplatform.net/speech-to-text/api'
-});
-
-let port = process.env.PORT || 80
-let appEnv = require('cfenv').getAppEnv() // For IBM Cloud
-if (appEnv.isLocal == false) { // i.e. if running on cloud server
-  console.log("INFO: Running on IBM Cloud, port="+port+" >> "+appEnv.port)
-  port = appEnv.port // override the port
-} else {
-  console.log("INFO: Running as Hub, port="+port)
-}
-
-function drop_client(client) {
-  let index = io.clients.indexOf(client)
-  if (index != -1) {
-    io.clients.splice(index, 1) // unlike delete, remove the array entry, rather than set to null
-  }
-}
-
-let server = http.listen(port, () => {
-  let host = process.env.IP || server.address().address
-  console.log(`Quando Server listening at http://${host}:${server.address().port}`)
-  io.clients=[]
-  io.broadcast = (msg) => {
-    io.clients.forEach(client => {
-      client.write(msg + '\n')
-    })
-  }
-  io.on('connection', (client) => {
-    console.log('Socket connected...')
-    io.clients.push(client)
-    client.on('error', ()=>{
-      console.log('Socket error...')
-      drop_client(client)
-    })
-    client.on('timeout', ()=>{
-      console.log('Socket timeout...')
-      drop_client(client)
-    })
-    client.on('data', (data)=>{
-      console.log('Socket data...')
-      console.log(data.toString())
-      client.write('Ok\n')
-    })
-    client.on('end', ()=>{
-      drop_client(client)
-      console.log('...closed['+index+']')
-    })
-  })
-})
-
-const MEDIA_FOLDER = join(__dirname, 'client', 'media')
-const MEDIA_MAP = {
-  //TODO - refactor to videos & images
-  'video': ['ogg', 'ogv', 'mp4', 'webm'],
-<<<<<<< HEAD
-  'audio': ['mp3', 'wav'],
-  'images': ['bmp', 'jpg', 'jpeg', 'png'],
-=======
-  'audio': ['mp3'],
-  'images': ['bmp', 'jpg', 'jpeg', 'png', 'gif'],
->>>>>>> 38f2f160
-  'objects': ['gltf', 'glb'], 
-  // 'objects': ['obj', 'mtl'],
-}
-{
-  let upload = []
-  Object.keys(MEDIA_MAP).map((key)=>{upload = upload.concat(MEDIA_MAP[key])})
-  MEDIA_MAP['UPLOAD'] = upload
-}
-
-// app.use(require('morgan')('dev'))
-
-app.use(session({
-  secret: 'quando_secret',
-  resave: false, // i.e. only save when changed
-  saveUninitialized: true,
-  cookie: {
-    maxAge: 7 * 24 * 60 * 60 * 1000,
-        // name: may need this later - if sessions exist for clients...
-    httpOnly: false
-  },
-  store: new MemoryStore({
-    checkPeriod: 7 * 24 * 60 * 60 * 1000
-  })
-}))
-app.use('/', (req, res, next) => {
-    // console.log(">>" + JSON.stringify(req.session.user))
-  next()
-})
-app.use('/', express_static(join(__dirname, 'hub')))
-
-//increased limit of bp to allow for visrec 
-app.use(body_parser.json({ limit: '10mb' }));
-app.use(body_parser.urlencoded({ extended: true, limit:'10mb' }))
-
-app.use(body_parser.json())
-
-require('./server/rest/login')(app, success, fail)
-require('./server/rest/script')(app, io, success, fail)
-require('./server/rest/file')(app, MEDIA_FOLDER, MEDIA_MAP, success, fail)
-
-// Static for inventor
-app.use('/inventor', express_static(join(__dirname, 'inventor')))
-app.use('/favicon.ico', express_static(join(__dirname, 'inventor/favicon.ico')))
-
-const client_dir = join(__dirname, 'client')
-require('./server/rest/client')(app, client_dir, express_static, success, fail)
-require('./server/rest/message')(app, io, https)
-
-//WATSON SERVICES
-
-//Text-To-Speech
-app.post('/watson/TTS_request', (req, res) => {
-  console.log('Text to Speech Requested...')
-  let text = req.body.text;
-  console.log('TTS Text is: ' + text);
-  let params = { //stuff sent to API
-    text: text,
-    accept: 'audio/wav'
-  } 
-  tts.synthesize(params, function(err, audio) { //handling errors and file
-    if (err) {
-      console.log(err);
-      return;
-    } 
-    //save output file
-    tts.repairWavHeader(audio);
-    fs.writeFileSync(__dirname + '/client/media/tts.wav', audio);
-    console.log('TTS - audio written as tts.wav');
-    res.json({});
-  });
-});
-
-//Visual-Recognition
-app.post('/watson/VISREC_request', (req, res) => {
-  console.log('Visual Recognition Requested...');
-  let imgData = req.body.imgData;
-  base64Img.img(imgData, __dirname + '/client/media', 'visrec', function(err, filepath) {
-
-    let file = fs.createReadStream(__dirname +'/client/media/visrec.png');
-    let params = { //stuff sent to API
-      images_file: file
-    };
-    //call API
-    visRec.classify(params, function(err, response) {
-      if (err) {
-        console.log(err);
-      } else {
-        //TODO - need to parse out the classification here n pass it back with the socket signal
-        console.log(JSON.stringify(response, null, 2));
-        res.json(JSON.stringify(response, null, 2));
-      };
-    });
-
-  });
-  //io.emit('VISREC_return', {}) //send socket signal to client saying rec complete
-});
-
-//Tone Analyzer
-app.post('/watson/TONE_request', (req, res) => {
-  console.log('Tone Analyzer Requested...');
-  let text = req.body.text;
-  let params = { //stuff sent to API
-    tone_input: {'text': text},
-    content_type: 'application/json'
-  };
-  toneAnalyzer.tone(params, function (error, toneAnalysis) {
-    if (error) {
-      console.log(error);
-    } else { 
-      //console.log(JSON.stringify(toneAnalysis, null, 2));
-      res.json(JSON.stringify(toneAnalysis, null, 2));
-    }
-  })
-});
-
-//Speech to Text
-app.post('/watson/SPEECH_request', (req, res) => {
-  console.log('Speech to Text Requested...');
-  var combinedStream = CombinedStream.create();
-  combinedStream.append(fs.createReadStream(__dirname + 'audio-file1.wav'));
-  combinedStream.append(fs.createReadStream(__dirname + 'audio-file2.wav'));
-  
-  var params = {
-    audio: combinedStream,
-    content_type: 'audio/wav',
-    timestamps: true,
-    word_alternatives_threshold: 0.9
-  };
-  speechToText.recognize(recognizeParams, function(error, speechRecognitionResults) {
-    if (error) {
-      console.log(error);
-    } else {
-      console.log(JSON.stringify(speechRecognitionResults, null, 2));
-    }
-  });
-});
-
-app.post('/socket/:id', (req, res) => {
-  let id = req.params.id
-  let val = req.body.val
-  let msg = JSON.stringify({id:id, val:val})
-  io_server.broadcast(msg)
-  res.json({})
-})
-
-require('./server/rest/blocks')(app, __dirname, success, fail)
-require('./server/rest/ubit')(app, io)
-require('./server/rest/ip')(app, appEnv, success, fail)
-require('./server/rest/user')(app, appEnv, success, fail)
+'use strict'
+const express = require('express')
+const express_static = express.static
+const session = require('express-session')
+const MemoryStore = require('memorystore')(session)
+const app = express()
+const fs = require('fs')
+const body_parser = require('body-parser')
+const base64Img = require('base64-img');
+const join = require('path').join
+const http = require('http').Server(app)
+const https = require('https')
+const io = require('socket.io')(http)
+
+function fail(response, msg) {
+  response.json({'success': false, 'message': msg})
+}
+
+function success(response, obj = false) {
+  if (!obj) {
+    obj = {}
+  }
+  obj.success = true
+  response.json(obj)
+}
+
+//Watson services
+const TextToSpeechV1 = require('watson-developer-cloud/text-to-speech/v1');
+const tts = new TextToSpeechV1({
+  iam_apikey: 'rRDUgzsh17bWWYS2VesXDCkHIanOQIuE42ccPOI7qivX',
+  url: 'https://gateway-lon.watsonplatform.net/text-to-speech/api'
+});
+
+const VisualRecognitionV3 = require('watson-developer-cloud/visual-recognition/v3');
+const visRec = new VisualRecognitionV3({
+  version: '2018-03-19',
+  iam_apikey: 'md2b1cDrwPHQC-a-hJovQnsgdvRyympAfBArw4niQCn9',
+  url: 'https://gateway.watsonplatform.net/visual-recognition/api'
+});
+
+var ToneAnalyzerV3 = require('watson-developer-cloud/tone-analyzer/v3');
+var toneAnalyzer = new ToneAnalyzerV3({
+  version: '2017-09-21',
+  iam_apikey: 'WcRnTs5agEpG9o_PKiTTQSJK1G7fUpcdodKWuVCJivUh',
+  url: 'https://gateway-lon.watsonplatform.net/tone-analyzer/api'
+});
+
+var SpeechToTextV1 = require('watson-developer-cloud/speech-to-text/v1');
+var stt = new SpeechToTextV1({
+  iam_apikey: 'WiLEvMCQ1hPxKRYtpFo98jYg6jsc2QSnEHx2hfsYiseu',
+ url: 'https://gateway-lon.watsonplatform.net/speech-to-text/api'
+});
+
+let port = process.env.PORT || 80
+let appEnv = require('cfenv').getAppEnv() // For IBM Cloud
+if (appEnv.isLocal == false) { // i.e. if running on cloud server
+  console.log("INFO: Running on IBM Cloud, port="+port+" >> "+appEnv.port)
+  port = appEnv.port // override the port
+} else {
+  console.log("INFO: Running as Hub, port="+port)
+}
+
+function drop_client(client) {
+  let index = io.clients.indexOf(client)
+  if (index != -1) {
+    io.clients.splice(index, 1) // unlike delete, remove the array entry, rather than set to null
+  }
+}
+
+let server = http.listen(port, () => {
+  let host = process.env.IP || server.address().address
+  console.log(`Quando Server listening at http://${host}:${server.address().port}`)
+  io.clients=[]
+  io.broadcast = (msg) => {
+    io.clients.forEach(client => {
+      client.write(msg + '\n')
+    })
+  }
+  io.on('connection', (client) => {
+    console.log('Socket connected...')
+    io.clients.push(client)
+    client.on('error', ()=>{
+      console.log('Socket error...')
+      drop_client(client)
+    })
+    client.on('timeout', ()=>{
+      console.log('Socket timeout...')
+      drop_client(client)
+    })
+    client.on('data', (data)=>{
+      console.log('Socket data...')
+      console.log(data.toString())
+      client.write('Ok\n')
+    })
+    client.on('end', ()=>{
+      drop_client(client)
+      console.log('...closed['+index+']')
+    })
+  })
+})
+
+const MEDIA_FOLDER = join(__dirname, 'client', 'media')
+const MEDIA_MAP = {
+  //TODO - refactor to videos & images
+  'video': ['ogg', 'ogv', 'mp4', 'webm'],
+  'audio': ['mp3', 'wav'],
+  'images': ['bmp', 'jpg', 'jpeg', 'png', 'gif'],
+  'objects': ['gltf', 'glb'], 
+  // 'objects': ['obj', 'mtl'],
+}
+{
+  let upload = []
+  Object.keys(MEDIA_MAP).map((key)=>{upload = upload.concat(MEDIA_MAP[key])})
+  MEDIA_MAP['UPLOAD'] = upload
+}
+
+// app.use(require('morgan')('dev'))
+
+app.use(session({
+  secret: 'quando_secret',
+  resave: false, // i.e. only save when changed
+  saveUninitialized: true,
+  cookie: {
+    maxAge: 7 * 24 * 60 * 60 * 1000,
+        // name: may need this later - if sessions exist for clients...
+    httpOnly: false
+  },
+  store: new MemoryStore({
+    checkPeriod: 7 * 24 * 60 * 60 * 1000
+  })
+}))
+app.use('/', (req, res, next) => {
+    // console.log(">>" + JSON.stringify(req.session.user))
+  next()
+})
+app.use('/', express_static(join(__dirname, 'hub')))
+
+//increased limit of bp to allow for visrec 
+app.use(body_parser.json({ limit: '10mb' }));
+app.use(body_parser.urlencoded({ extended: true, limit:'10mb' }))
+
+app.use(body_parser.json())
+
+require('./server/rest/login')(app, success, fail)
+require('./server/rest/script')(app, io, success, fail)
+require('./server/rest/file')(app, MEDIA_FOLDER, MEDIA_MAP, success, fail)
+
+// Static for inventor
+app.use('/inventor', express_static(join(__dirname, 'inventor')))
+app.use('/favicon.ico', express_static(join(__dirname, 'inventor/favicon.ico')))
+
+const client_dir = join(__dirname, 'client')
+require('./server/rest/client')(app, client_dir, express_static, success, fail)
+require('./server/rest/message')(app, io, https)
+
+//WATSON SERVICES
+
+//Text-To-Speech
+app.post('/watson/TTS_request', (req, res) => {
+  console.log('Text to Speech Requested...')
+  let text = req.body.text;
+  console.log('TTS Text is: ' + text);
+  let params = { //stuff sent to API
+    text: text,
+    accept: 'audio/wav'
+  } 
+  tts.synthesize(params, function(err, audio) { //handling errors and file
+    if (err) {
+      console.log(err);
+      return;
+    } 
+    //save output file
+    tts.repairWavHeader(audio);
+    fs.writeFileSync(__dirname + '/client/media/tts.wav', audio);
+    console.log('TTS - audio written as tts.wav');
+    res.json({});
+  });
+});
+
+//Visual-Recognition
+app.post('/watson/VISREC_request', (req, res) => {
+  console.log('Visual Recognition Requested...');
+  let imgData = req.body.imgData;
+  base64Img.img(imgData, __dirname + '/client/media', 'visrec', function(err, filepath) {
+
+    let file = fs.createReadStream(__dirname +'/client/media/visrec.png');
+    let params = { //stuff sent to API
+      images_file: file
+    };
+    //call API
+    visRec.classify(params, function(err, response) {
+      if (err) {
+        console.log(err);
+      } else {
+        //TODO - need to parse out the classification here n pass it back with the socket signal
+        console.log(JSON.stringify(response, null, 2));
+        res.json(JSON.stringify(response, null, 2));
+      };
+    });
+
+  });
+  //io.emit('VISREC_return', {}) //send socket signal to client saying rec complete
+});
+
+//Tone Analyzer
+app.post('/watson/TONE_request', (req, res) => {
+  console.log('Tone Analyzer Requested...');
+  let text = req.body.text;
+  let params = { //stuff sent to API
+    tone_input: {'text': text},
+    content_type: 'application/json'
+  };
+  toneAnalyzer.tone(params, function (error, toneAnalysis) {
+    if (error) {
+      console.log(error);
+    } else { 
+      //console.log(JSON.stringify(toneAnalysis, null, 2));
+      res.json(JSON.stringify(toneAnalysis, null, 2));
+    }
+  })
+});
+
+//Speech to Text
+app.post('/watson/SPEECH_request', (req, res) => {
+  console.log('Speech to Text Requested...');
+  var combinedStream = CombinedStream.create();
+  combinedStream.append(fs.createReadStream(__dirname + 'audio-file1.wav'));
+  combinedStream.append(fs.createReadStream(__dirname + 'audio-file2.wav'));
+  
+  var params = {
+    audio: combinedStream,
+    content_type: 'audio/wav',
+    timestamps: true,
+    word_alternatives_threshold: 0.9
+  };
+  speechToText.recognize(recognizeParams, function(error, speechRecognitionResults) {
+    if (error) {
+      console.log(error);
+    } else {
+      console.log(JSON.stringify(speechRecognitionResults, null, 2));
+    }
+  });
+});
+
+app.post('/socket/:id', (req, res) => {
+  let id = req.params.id
+  let val = req.body.val
+  let msg = JSON.stringify({id:id, val:val})
+  io_server.broadcast(msg)
+  res.json({})
+})
+
+require('./server/rest/blocks')(app, __dirname, success, fail)
+require('./server/rest/ubit')(app, io)
+require('./server/rest/ip')(app, appEnv, success, fail)
+require('./server/rest/user')(app, appEnv, success, fail)