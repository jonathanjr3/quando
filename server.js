--- conflicted
+++ resolved
@@ -1,733 +1,556 @@
-'use strict'
-const express = require('express')
-const session = require('express-session')
-const MemoryStore = require('memorystore')(session)
-const app = express()
-const fs = require('fs')
-const formidable = require('formidable')
-const morgan = require('morgan')
-const body_parser = require('body-parser')
-<<<<<<< HEAD
-const base64Img = require('base64-img')
-const base64 = require('file-base64');
-const ffmpeg = require('ffmpeg')
-=======
-const base64Img = require('base64-img');
->>>>>>> 330893c7
-const script = require('./script')
-const watson_db = require('./watson_db')
-const client_deploy = './client/deployed_js/'
-const user = require('./user')
-const path = require('path')
-const http = require('http').Server(app)
-const io = require('socket.io')(http)
-const ubit = require('./modules/ubit')
-const net = require('net')
-const dns = require('dns')
-
-//Watson services
-<<<<<<< HEAD
-const TextToSpeechV1 = require('watson-developer-cloud/text-to-speech/v1')
-const tts = new TextToSpeechV1({
-  iam_apikey: 'rRDUgzsh17bWWYS2VesXDCkHIanOQIuE42ccPOI7qivX',
-  url: 'https://gateway-lon.watsonplatform.net/text-to-speech/api'
-})
-
-const VisualRecognitionV3 = require('watson-developer-cloud/visual-recognition/v3')
-=======
-const TextToSpeechV1 = require('watson-developer-cloud/text-to-speech/v1');
-const tts = new TextToSpeechV1({
-  iam_apikey: 'rRDUgzsh17bWWYS2VesXDCkHIanOQIuE42ccPOI7qivX',
-  url: 'https://gateway-lon.watsonplatform.net/text-to-speech/api'
-});
-
-const VisualRecognitionV3 = require('watson-developer-cloud/visual-recognition/v3');
->>>>>>> 330893c7
-const visRec = new VisualRecognitionV3({
-  version: '2018-03-19',
-  iam_apikey: 'md2b1cDrwPHQC-a-hJovQnsgdvRyympAfBArw4niQCn9',
-  url: 'https://gateway.watsonplatform.net/visual-recognition/api'
-<<<<<<< HEAD
-})
-
-var ToneAnalyzerV3 = require('watson-developer-cloud/tone-analyzer/v3')
-=======
-});
-
-var ToneAnalyzerV3 = require('watson-developer-cloud/tone-analyzer/v3');
->>>>>>> 330893c7
-var toneAnalyzer = new ToneAnalyzerV3({
-  version: '2017-09-21',
-  iam_apikey: 'WcRnTs5agEpG9o_PKiTTQSJK1G7fUpcdodKWuVCJivUh',
-  url: 'https://gateway-lon.watsonplatform.net/tone-analyzer/api'
-<<<<<<< HEAD
-})
-
-var SpeechToTextV1 = require('watson-developer-cloud/speech-to-text/v1')
-var stt = new SpeechToTextV1({
-  iam_apikey: 'WiLEvMCQ1hPxKRYtpFo98jYg6jsc2QSnEHx2hfsYiseu',
-  url: 'https://gateway-lon.watsonplatform.net/speech-to-text/api'
-})
-=======
-});
-
-var SpeechToTextV1 = require('watson-developer-cloud/speech-to-text/v1');
-var stt = new SpeechToTextV1({
-  iam_apikey: 'WiLEvMCQ1hPxKRYtpFo98jYg6jsc2QSnEHx2hfsYiseu',
-  url: 'https://gateway-lon.watsonplatform.net/speech-to-text/api'
-});
->>>>>>> 330893c7
-
-let port = process.env.PORT || 80
-let appEnv = require('cfenv').getAppEnv() // For IBM Cloud
-if (appEnv.isLocal == false) { // i.e. if running on cloud server
-  console.log("INFO: Running on IBM Cloud, port="+port+" >> "+appEnv.port)
-  port = appEnv.port // override the port
-} else {
-  console.log("INFO: Running as Hub, port="+port)
-}
-
-let drop_client = (client) => {
-  let index = io.clients.indexOf(client)
-  if (index != -1) {
-    io.clients.splice(index, 1) // unlike delete, remove the array entry, rather than set to null
-  }
-}
-
-let server = http.listen(port, () => {
-  let host = process.env.IP || server.address().address
-  console.log(`Quando Server listening at http://${host}:${server.address().port}`)
-  io.clients=[]
-  io.broadcast = (msg) => {
-    io.clients.forEach(client => {
-      client.write(msg + '\n')
-    })
-  }
-  io.on('connection', (client) => {
-    console.log('Socket connected...')
-    io.clients.push(client)
-    client.on('error', ()=>{
-      console.log('Socket error...')
-      drop_client(client)
-    })
-    client.on('timeout', ()=>{
-      console.log('Socket timeout...')
-      drop_client(client)
-    })
-    client.on('data', (data)=>{
-      console.log('Socket data...')
-      console.log(data.toString())
-      client.write('Ok\n')
-    })
-    client.on('end', ()=>{
-      drop_client(client)
-      console.log('...closed['+index+']')
-    })
-  })
-})
-
-const MEDIA_FOLDER = path.join(__dirname, 'client', 'media')
-const MEDIA_MAP = {
-  //TODO - refactor to videos & images
-  'video': ['ogg', 'ogv', 'mp4', 'webm'],
-  'audio': ['mp3', 'wav'],
-  'images': ['bmp', 'jpg', 'jpeg', 'png'],
-  'objects': ['gltf', 'glb'], 
-  // 'objects': ['obj', 'mtl'],
-}
-{
-  let upload = []
-  Object.keys(MEDIA_MAP).map((key)=>{upload = upload.concat(MEDIA_MAP[key])})
-  MEDIA_MAP['UPLOAD'] = upload
-}
-
-// app.use(morgan('dev'))
-
-app.use(session({
-  secret: 'quando_secret',
-  resave: false, // i.e. only save when changed
-  saveUninitialized: true,
-  cookie: {
-    maxAge: 7 * 24 * 60 * 60 * 1000,
-        // name: may need this later - if sessions exist for clients...
-    httpOnly: false
-  },
-  store: new MemoryStore({
-    checkPeriod: 7 * 24 * 60 * 60 * 1000
-  })
-}))
-app.use('/', (req, res, next) => {
-    // console.log(">>" + JSON.stringify(req.session.user))
-  next()
-})
-app.use('/', express.static(path.join(__dirname, 'hub')))
-app.get('/login', (req, res) => {
-  if ((req.session) && (req.session.user)) {
-    res.json({ 'success': true, 'userid': req.session.user.id })
-  } else {
-    res.json({ 'success': false, 'message': 'Not Logged In' })
-  }
-})
-
-//increased limit of bp to allow for visrec 
-<<<<<<< HEAD
-app.use(body_parser.json({ limit: '10mb' }))
-=======
-app.use(body_parser.json({ limit: '10mb' }));
->>>>>>> 330893c7
-app.use(body_parser.urlencoded({ extended: true, limit:'10mb' }))
-
-app.use(body_parser.json())
-app.post('/login', (req, res) => {
-  let body = req.body
-  if (body.userid && body.password) {
-    user.getOnIdPassword(body.userid, body.password).then((result) => {
-      req.session.user = result
-      res.json({ 'success': true })
-    }, (err) => {
-      res.json({ 'success': false, 'message': 'Login Failed, please try again' + err })
-    })
-  } else {
-    res.json({ 'success': false, 'message': 'Need UserId and password' })
-  }
-})
-
-app.delete('/login', (req, res) => {
-  delete req.session.user
-  res.json({ 'success': true, 'message': 'Logged Out' })
-})
-
-app.post('/script', (req, res) => {
-  script.save(req.body.name, req.body.userid, req.body.script).then(
-        (doc) => { res.json({ 'success': true }) },
-        (err) => { res.json({ 'success': false, 'message': err }) })
-})
-
-app.get('/script/names/:userid', (req, res) => {
-  script.getNamesOnOwnerID(req.params.userid).then(
-        (list) => { res.json({ 'success': true, 'list': list }) },
-        (err) => { res.json({ 'success': false, 'message': err }) })
-})
-
-app.get('/script/id/:id', (req, res) => {
-  let id = req.params.id
-  script.getOnId(id).then(
-        (result) => { res.json({ 'success': true, 'doc': result }) },
-        (err) => { res.json({ 'success': false, 'message': err }) })
-})
-
-app.delete('/script/id/:id', (req, res) => {
-  let id = req.params.id
-  if (!req.session.user) {
-    res.json({ 'success': false, 'message': 'Not Logged in' }) 
-  } else {
-    script.deleteOnId(id).then(
-          (doc) => { res.json({ 'success': true }) },
-          (err) => { res.json({ 'success': false, 'message': err }) })
-  }
-})
-
-app.delete('/script/name/:name', (req, res) => {
-  let name = encodeURI(req.params.name)
-  if (!req.session.user) {
-    res.json({ 'success': false, 'message': 'Not Logged in' }) 
-  } else {
-    let userid = req.session.user.id
-    script.deleteAllOnName(userid, name).then(
-          (doc) => { res.json({ 'success': true }) },
-          (err) => { res.json({ 'success': false, 'message': err }) })
-    }
-})
-
-app.delete('/script/tidy/:name/id/:id', (req, res) => {
-  if (!req.session.user) {
-    res.json({ 'success': false, 'message': 'Not Logged in' }) 
-  } else {
-    let id = req.params.id
-    let userid = req.session.user.id
-    let name = encodeURI(req.params.name) // N.B. Leave name encoded...
-    script.tidyOnIdName(userid, id, name).then(
-          (doc) => { res.json({ 'success': true }) },
-          (err) => { res.json({ 'success': false, 'message': err }) })
-  }
-})
-
-app.put('/script/deploy/:filename', (req, res) => {
-  let filename = req.params.filename + '.js'
-  let script = req.body.javascript
-  fs.writeFile(client_deploy + filename, script, (err) => {
-    if (!err) {
-      res.json({ 'success': true })
-      io.emit('deploy', {script: filename})
-    } else {
-      res.json({ 'success': false, 'message': 'Failed to deploy script' })
-    }
-  })
-})
-
-<<<<<<< HEAD
-let reported = false
-function ubit_error (err) {
-  if (!reported && err) {
-    console.log("  Warning - " + err)
-    reported = true
-  }
-  setTimeout(() => { ubit.get_serial(ubit_error, ubit_success) }, 1000)
-    // Checks every second for plugged in micro:bit
-}
-function ubit_success (serial, parser) {
-  reported = false
-  parser.on('data', (data) => {
-    try {
-      let ubit = JSON.parse(data.trim())
-      if (ubit && io) {
-        if (ubit.button_a) {
-          io.emit('ubit', {button: 'a'})
-        }
-        if (ubit.button_b) {
-          io.emit('ubit', {button: 'b'})
-        }
-        if (ubit.button_ab) {
-          io.emit('ubit', {button: 'a'})
-          io.emit('ubit', {button: 'b'})
-        }
-        if (ubit.ir) {
-          io.emit('ubit', {ir: true})
-        }
-        if (ubit.orientation) {
-          io.emit('ubit', {'orientation': ubit.orientation})
-        }
-        if (ubit.heading) {
-          io.emit('ubit', {'heading': ubit.heading})
-        }
-        if (ubit.roll_pitch) {
-          let roll = ubit.roll_pitch[0] *180/Math.PI
-          let pitch = ubit.roll_pitch[1] *180/Math.PI
-          io.emit('ubit', {'roll': roll, 'pitch': pitch})
-        }
-      }
-    } catch (err) {
-      console.log(err + ':' + data)
-    }
-  })
-  serial.on('close', ubit_error)
-}
-
-ubit.get_serial(ubit_error, ubit_success)
-
-=======
->>>>>>> 330893c7
-app.get('/file/type/*', (req, res) => {
-  let filename = req.params[0]
-  let media = path.basename(filename)
-  let folder = filename.substring(0, filename.length - media.length)
-  let folderpath = path.join(MEDIA_FOLDER, folder)
-  let suffixes = MEDIA_MAP[media] // these are the relevant filename endings - excluding the '.'
-  fs.readdir(folderpath, (err, files) => {
-    if (!err) {
-      let filelist = files.toString().split(',')
-      let filtered = []
-      let folders = []
-      for (let i in filelist) {
-        let stat = fs.statSync(path.join(folderpath, filelist[i]))
-        if (stat.isDirectory()) {
-          folders.push(filelist[i])
-        } else {
-          for (let s in suffixes) {
-            if (filelist[i].toLowerCase().endsWith('.' + suffixes[s])) {
-              filtered.push(filelist[i])
-            }
-          }
-        }
-      }
-      res.json({ 'success': true, 'files': filtered, 'folders': folders })
-    } else {
-      res.json({ 'success': false, 'message': 'Failed to retrieve contents of folder' })
-    }
-  })
-})
-
-app.post('/file/upload/*', (req, res) => {
-  let filename = req.params[0]
-  let media = path.basename(filename)
-  let folder = filename.substring(0, filename.length - media.length)
-  let form = new formidable.IncomingForm()
-  // form.encoding = 'utf-8'
-  form.multiples = true
-  form.uploadDir = path.join(MEDIA_FOLDER, folder)
-  form.keepExtensions = true
-  form.parse(req, (err, fields, files) => {
-    if (err) {
-      res.json({ 'success': false, 'message': 'failed to upload' })
-    } else {
-      res.json({ 'success': true })
-    }
-  })
-  form.on('fileBegin', (name, file) => {
-    const [fileName, fileExt] = file.name.split('.')
-    file.path = path.join(form.uploadDir, `${fileName}_${new Date().getTime()}.${fileExt}`)
-  })
-  form.on('file', (field, file) => {
-    fs.rename(file.path, path.join(form.uploadDir, file.name), (err) => {
-      if (!res.headersSent) { // Fix since first response is received
-        res.json({ 'success': false, 'message': 'an error has occured with form upload' + err })
-      }
-    })
-  })
-  form.on('error', (err) => {
-    res.json({ 'success': false, 'message': 'an error has occured with form upload' + err })
-  })
-  form.on('aborted', (err) => {
-    res.json({ 'success': false, 'message': 'Upload cancelled by browser' })
-  })
-})
-
-// Static for client
-let client_dir = path.join(__dirname, 'client')
-app.use('/client/media', express.static(path.join(client_dir, 'media')))
-app.use('/client/modules', express.static(path.join(client_dir, 'modules')))
-app.use('/client/lib', express.static(path.join(client_dir, 'lib')))
-app.use('/client/setup', express.static(path.join(client_dir, 'setup.html')))
-app.use('/client/client.css', express.static(path.join(client_dir, 'client.css')))
-app.use('/client/setup.css', express.static(path.join(client_dir, 'setup.css')))
-app.use('/client/quando_browser.js', express.static(path.join(client_dir, 'quando_browser.js')))
-app.use('/client/transparent.png', express.static(path.join(client_dir, 'transparent.png')))
-app.use('/client/deployed_js', express.static(path.join(client_dir, 'deployed_js')))
-
-app.get('/client/js/:filename', (req, res) => {
-  let filename = req.params.filename
-  fs.readFile('./client/client.htm', 'utf8', (err, data) => {
-    if (err) {
-      res.redirect('/client/setup')
-    } else {
-      res.write(data.replace(/\[\[TITLE\]\]/,
-                filename.replace(/\.js/, '')).replace(/\[\[DEPLOYED_JS\]\]/, filename))
-      res.end()
-    }
-  })
-})
-
-app.get('/client/js', (req, res) => {
-  fs.readdir(path.join(__dirname, 'client', 'deployed_js'), (err, files) => {
-    if (!err) {
-      dns.lookup(require('os').hostname(), (err, add) => {
-        res.json({ 'success': true, ip: add, 'files': files })
-      })
-    } else {
-      res.json({
-        'success': false,
-        'message': 'Failed to retrieve contents of deployed_js folder'
-      })
-    }
-  })
-})
-
-app.use('/client', express.static(path.join(client_dir, 'index.html')))
-
-app.post('/message/:id', (req, res) => {
-  let id = req.params.id
-  let val = req.body.val
-  io.emit(id, {'val': val})
-  res.json({})
-})
-
-//WATSON SERVICES
-
-//Text-To-Speech
-app.post('/watson/TTS_request', (req, res) => {
-<<<<<<< HEAD
-  let filename = null
-  console.log('Text to Speech Requested...')
-  let text = req.body.text
-  watson_db.save(text).then(
-    (success) => { 
-      console.log(success)
-      let params = { //stuff sent to API
-        text: text,
-        accept: 'audio/wav',
-      } 
-      tts.synthesize(params, function(err, audio) { //handling errors and file
-        if (err) {
-          console.log(err)
-          return
-        } 
-        //save output file
-        tts.repairWavHeader(audio)
-        fs.writeFileSync(__dirname + '/client/media/'+success.id+'.wav', audio)
-        console.log('TTS - audio written as '+success.id+'.wav')
-        filename = success.id
-        res.json(filename)
-      })
-    },
-    (err) => { console.log(err) })
-})
-
-//Visual-Recognition
-app.post('/watson/VISREC_request', (req, res) => {
-  console.log('Visual Recognition Requested...')
-  let imgData = req.body.imgData
-  base64Img.img(imgData, __dirname + '/client/media', 'visrec', function(err, filepath) {
-    let file = fs.createReadStream(__dirname +'/client/media/visrec.png')
-    let params = { //stuff sent to API
-      images_file: file
-    }
-    //call API
-    visRec.classify(params, function(err, response) {
-      if (err) {
-        console.log(err)
-      } else {
-        console.log(JSON.stringify(response, null, 2))
-        res.json(JSON.stringify(response, null, 2))
-      }
-    })
-  })
-})
-
-//Tone Analyzer
-app.post('/watson/TONE_request', (req, res) => {
-  console.log('Tone Analyzer Requested...')
-  let text = req.body.text
-  let params = { //stuff sent to API
-    tone_input: {'text': text},
-    content_type: 'application/json'
-  }
-  toneAnalyzer.tone(params, function (error, toneAnalysis) {
-    if (error) {
-      console.log(error)
-    } else { 
-      //console.log(JSON.stringify(toneAnalysis, null, 2))
-      res.json(JSON.stringify(toneAnalysis, null, 2))
-    }
-  })
-})
-
-//Speech to Text
-app.post('/watson/SPEECH_request', (req, res) => {
-  console.log('Speech to Text Requested...')
-  let data = req.body.data
-  watson_db.save(data).then((success) => {
-    base64.decode(data, success.id+".webm", function(err, output){
-      console.log('success!')
-      var params = {
-        objectMode: false,
-        content_type: 'audio/webm',
-        model: 'en-GB_BroadbandModel'
-      }
-      
-      var recognizeStream = stt.recognizeUsingWebSocket(params);
-      recognizeStream.setEncoding('utf8')
-      
-      // Pipe in the audio.
-      fs.createReadStream(success.id+".webm").pipe(recognizeStream)
-      recognizeStream.on('data', function(event) { onEvent('Data:', event); });
-      
-      // Display events on the console.
-      function onEvent(name, event) {
-          console.log(name, "written to "+success.id+".webm: "+JSON.stringify(event, null, 2));
-          res.json(JSON.stringify(event, null, 2))
-      };
-    })
-  })
-})
-=======
-  console.log('Text to Speech Requested...')
-  let text = req.body.text;
-  console.log('TTS Text is: ' + text);
-  let params = { //stuff sent to API
-    text: text,
-    accept: 'audio/wav'
-  } 
-  tts.synthesize(params, function(err, audio) { //handling errors and file
-    if (err) {
-      console.log(err);
-      return;
-    } 
-    //save output file
-    tts.repairWavHeader(audio);
-    fs.writeFileSync(__dirname + '/client/media/tts.wav', audio);
-    console.log('TTS - audio written as tts.wav');
-    res.json({});
-  });
-});
-
-//Visual-Recognition
-app.post('/watson/VISREC_request', (req, res) => {
-  console.log('Visual Recognition Requested...');
-  let imgData = req.body.imgData;
-  base64Img.img(imgData, __dirname + '/client/media', 'visrec', function(err, filepath) {
-
-    let file = fs.createReadStream(__dirname +'/client/media/visrec.png');
-    let params = { //stuff sent to API
-      images_file: file
-    };
-    //call API
-    visRec.classify(params, function(err, response) {
-      if (err) {
-        console.log(err);
-      } else {
-        //TODO - need to parse out the classification here n pass it back with the socket signal
-        console.log(JSON.stringify(response, null, 2));
-        res.json(JSON.stringify(response, null, 2));
-      };
-    });
-
-  });
-  //io.emit('VISREC_return', {}) //send socket signal to client saying rec complete
-});
-
-//Tone Analyzer
-app.post('/watson/TONE_request', (req, res) => {
-  console.log('Tone Analyzer Requested...');
-  let text = req.body.text;
-  let params = { //stuff sent to API
-    tone_input: {'text': text},
-    content_type: 'application/json'
-  };
-  toneAnalyzer.tone(params, function (error, toneAnalysis) {
-    if (error) {
-      console.log(error);
-    } else { 
-      //console.log(JSON.stringify(toneAnalysis, null, 2));
-      res.json(JSON.stringify(toneAnalysis, null, 2));
-    }
-  })
-});
-
-//Speech to Text
-app.post('/watson/SPEECH_request', (req, res) => {
-  console.log('Speech to Text Requested...');
-  var combinedStream = CombinedStream.create();
-  combinedStream.append(fs.createReadStream(__dirname + 'audio-file1.wav'));
-  combinedStream.append(fs.createReadStream(__dirname + 'audio-file2.wav'));
-  
-  var params = {
-    audio: combinedStream,
-    content_type: 'audio/wav',
-    timestamps: true,
-    word_alternatives_threshold: 0.9
-  };
-  speechToText.recognize(recognizeParams, function(error, speechRecognitionResults) {
-    if (error) {
-      console.log(error);
-    } else {
-      console.log(JSON.stringify(speechRecognitionResults, null, 2));
-    }
-  });
-});
->>>>>>> 330893c7
-
-app.post('/socket/:id', (req, res) => {
-  let id = req.params.id
-  let val = req.body.val
-  let msg = JSON.stringify({id:id, val:val})
-  io_server.broadcast(msg)
-  res.json({})
-})
-
-app.use('/inventor', express.static(path.join(__dirname, 'inventor')))
-app.use('/favicon.ico', express.static(path.join(__dirname, 'inventor/favicon.ico')))
-
-app.get('/blocks', (req, res) => {
-  fs.readdir(path.join(__dirname, 'blocks'), (err, folders) => {
-    if (!err) {
-      let blocks = []
-      for(let folder of folders) {
-        let menu = {title:true}
-        let parts = folder.split('_')
-        parts.shift() // drop the number
-        let name = ''
-        let cls = ''
-        for(let part of parts) {
-          cls += part + '-'
-          name += part.charAt(0).toUpperCase() + part.slice(1) + ' '
-        }
-        menu.name = name.slice(0, -1)
-        menu.class = cls.slice(0, -1)
-        menu.folder = folder
-        blocks.push(menu)
-        let files = fs.readdirSync(path.join(__dirname, 'blocks', folder))
-        if (files) {
-          let failed = false
-          for(let file of files) {
-            if (!failed && file.endsWith('.htm')) {
-              let block = {title:false}
-              block.type = file.substring(file.indexOf('_') + 1).slice(0, -4) // drop the number, and the '.htm'
-              block.type = block.type.replace(/_/g, '-') // turn _ based filename into - based attribute
-              let contents = fs.readFileSync(path.join(__dirname, 'blocks', folder, file))
-              if (contents) {
-                block.html = contents.toString('utf8')
-              } else {
-                failed = true
-              }
-              blocks.push(block)
-            }
-          }
-        }
-      } // for
-      res.json({ 'success': true, 'blocks': blocks })
-    } else {
-      res.json({
-        'success': false,
-        'message': 'Failed to retrieve contents of blocks folder'
-      })
-    }
-  })
-})
-
-ubit.usb(io) // sets up all the usb based micro:bit handling...
-
-app.post('/ubit/display', (req, res) => {
-  ubit.display(req.body.val)
-  res.json({})
-})
-
-app.post('/ubit/icon', (req, res) => {
-  ubit.icon(req.body.val)
-  res.json({})
-})
-
-app.post('/ubit/turn', (req, res) => {
-  let val = req.body.val
-<<<<<<< HEAD
-  ubit.send('T', `${val.angle},${val.servo}`)
-=======
-  ubit.turn(val.servo, val.angle)
->>>>>>> 330893c7
-  res.json({})
-})
-
-app.get('/ip', (req, res) => {
-  let client_ip = req.ip.replace('::ffff:', '')
-  dns.lookup(require('os').hostname(), (err, host_ip) => {
-    console.log('Access Server IP: ' + host_ip + ' from Client IP: ' + client_ip)
-    let local = appEnv.isLocal // false when running on cloud server
-    if (local) {
-      local = (client_ip == host_ip) || (client_ip == '127.0.0.1')
-    }
-    res.json({ 'success': true, 'ip': host_ip, 'local': local})
-  })
-})
-
-app.post('/user', (req, res) => {
-  let body = req.body
-  if (body.userid && body.password) {
-    let client_ip = req.ip.replace('::ffff:', '')
-    dns.lookup(require('os').hostname(), (err, host_ip) => {
-      let local = appEnv.isLocal // false when running on cloud server
-      if (local) {
-        local = (client_ip == host_ip) || (client_ip == '127.0.0.1')
-      }
-      if (local) {
-        user.save(body.userid, body.password).then((result) => {
-          res.json({ 'success': true })
-        }, (err) => {
-          res.json({ 'success': false, 'message': 'Save Error - user probably already exists...' })
-        })
-      } else {
-        res.json({ 'success': false, 'message': 'Must be run from local server'})
-      }
-    })
-  } else {
-    res.json({ 'success': false, 'message': 'Need UserId and Password' })
-  }
-})
+'use strict'
+const express = require('express')
+const session = require('express-session')
+const MemoryStore = require('memorystore')(session)
+const app = express()
+const fs = require('fs')
+const formidable = require('formidable')
+const morgan = require('morgan')
+const body_parser = require('body-parser')
+const base64Img = require('base64-img')
+const base64 = require('file-base64');
+const ffmpeg = require('ffmpeg')
+const script = require('./script')
+const watson_db = require('./watson_db')
+const client_deploy = './client/deployed_js/'
+const user = require('./user')
+const path = require('path')
+const http = require('http').Server(app)
+const io = require('socket.io')(http)
+const ubit = require('./modules/ubit')
+const net = require('net')
+const dns = require('dns')
+
+//Watson services
+const TextToSpeechV1 = require('watson-developer-cloud/text-to-speech/v1')
+const tts = new TextToSpeechV1({
+  iam_apikey: 'rRDUgzsh17bWWYS2VesXDCkHIanOQIuE42ccPOI7qivX',
+  url: 'https://gateway-lon.watsonplatform.net/text-to-speech/api'
+})
+
+const VisualRecognitionV3 = require('watson-developer-cloud/visual-recognition/v3')
+const visRec = new VisualRecognitionV3({
+  version: '2018-03-19',
+  iam_apikey: 'md2b1cDrwPHQC-a-hJovQnsgdvRyympAfBArw4niQCn9',
+  url: 'https://gateway.watsonplatform.net/visual-recognition/api'
+})
+
+var ToneAnalyzerV3 = require('watson-developer-cloud/tone-analyzer/v3')
+var toneAnalyzer = new ToneAnalyzerV3({
+  version: '2017-09-21',
+  iam_apikey: 'WcRnTs5agEpG9o_PKiTTQSJK1G7fUpcdodKWuVCJivUh',
+  url: 'https://gateway-lon.watsonplatform.net/tone-analyzer/api'
+})
+
+var SpeechToTextV1 = require('watson-developer-cloud/speech-to-text/v1')
+var stt = new SpeechToTextV1({
+  iam_apikey: 'WiLEvMCQ1hPxKRYtpFo98jYg6jsc2QSnEHx2hfsYiseu',
+  url: 'https://gateway-lon.watsonplatform.net/speech-to-text/api'
+})
+
+let port = process.env.PORT || 80
+let appEnv = require('cfenv').getAppEnv() // For IBM Cloud
+if (appEnv.isLocal == false) { // i.e. if running on cloud server
+  console.log("INFO: Running on IBM Cloud, port="+port+" >> "+appEnv.port)
+  port = appEnv.port // override the port
+} else {
+  console.log("INFO: Running as Hub, port="+port)
+}
+
+let drop_client = (client) => {
+  let index = io.clients.indexOf(client)
+  if (index != -1) {
+    io.clients.splice(index, 1) // unlike delete, remove the array entry, rather than set to null
+  }
+}
+
+let server = http.listen(port, () => {
+  let host = process.env.IP || server.address().address
+  console.log(`Quando Server listening at http://${host}:${server.address().port}`)
+  io.clients=[]
+  io.broadcast = (msg) => {
+    io.clients.forEach(client => {
+      client.write(msg + '\n')
+    })
+  }
+  io.on('connection', (client) => {
+    console.log('Socket connected...')
+    io.clients.push(client)
+    client.on('error', ()=>{
+      console.log('Socket error...')
+      drop_client(client)
+    })
+    client.on('timeout', ()=>{
+      console.log('Socket timeout...')
+      drop_client(client)
+    })
+    client.on('data', (data)=>{
+      console.log('Socket data...')
+      console.log(data.toString())
+      client.write('Ok\n')
+    })
+    client.on('end', ()=>{
+      drop_client(client)
+      console.log('...closed['+index+']')
+    })
+  })
+})
+
+const MEDIA_FOLDER = path.join(__dirname, 'client', 'media')
+const MEDIA_MAP = {
+  //TODO - refactor to videos & images
+  'video': ['ogg', 'ogv', 'mp4', 'webm'],
+  'audio': ['mp3', 'wav'],
+  'images': ['bmp', 'jpg', 'jpeg', 'png'],
+  'objects': ['gltf', 'glb'], 
+  // 'objects': ['obj', 'mtl'],
+}
+{
+  let upload = []
+  Object.keys(MEDIA_MAP).map((key)=>{upload = upload.concat(MEDIA_MAP[key])})
+  MEDIA_MAP['UPLOAD'] = upload
+}
+
+// app.use(morgan('dev'))
+
+app.use(session({
+  secret: 'quando_secret',
+  resave: false, // i.e. only save when changed
+  saveUninitialized: true,
+  cookie: {
+    maxAge: 7 * 24 * 60 * 60 * 1000,
+        // name: may need this later - if sessions exist for clients...
+    httpOnly: false
+  },
+  store: new MemoryStore({
+    checkPeriod: 7 * 24 * 60 * 60 * 1000
+  })
+}))
+app.use('/', (req, res, next) => {
+    // console.log(">>" + JSON.stringify(req.session.user))
+  next()
+})
+app.use('/', express.static(path.join(__dirname, 'hub')))
+app.get('/login', (req, res) => {
+  if ((req.session) && (req.session.user)) {
+    res.json({ 'success': true, 'userid': req.session.user.id })
+  } else {
+    res.json({ 'success': false, 'message': 'Not Logged In' })
+  }
+})
+
+//increased limit of bp to allow for visrec 
+app.use(body_parser.json({ limit: '10mb' }))
+app.use(body_parser.urlencoded({ extended: true, limit:'10mb' }))
+
+app.use(body_parser.json())
+app.post('/login', (req, res) => {
+  let body = req.body
+  if (body.userid && body.password) {
+    user.getOnIdPassword(body.userid, body.password).then((result) => {
+      req.session.user = result
+      res.json({ 'success': true })
+    }, (err) => {
+      res.json({ 'success': false, 'message': 'Login Failed, please try again' + err })
+    })
+  } else {
+    res.json({ 'success': false, 'message': 'Need UserId and password' })
+  }
+})
+
+app.delete('/login', (req, res) => {
+  delete req.session.user
+  res.json({ 'success': true, 'message': 'Logged Out' })
+})
+
+app.post('/script', (req, res) => {
+  script.save(req.body.name, req.body.userid, req.body.script).then(
+        (doc) => { res.json({ 'success': true }) },
+        (err) => { res.json({ 'success': false, 'message': err }) })
+})
+
+app.get('/script/names/:userid', (req, res) => {
+  script.getNamesOnOwnerID(req.params.userid).then(
+        (list) => { res.json({ 'success': true, 'list': list }) },
+        (err) => { res.json({ 'success': false, 'message': err }) })
+})
+
+app.get('/script/id/:id', (req, res) => {
+  let id = req.params.id
+  script.getOnId(id).then(
+        (result) => { res.json({ 'success': true, 'doc': result }) },
+        (err) => { res.json({ 'success': false, 'message': err }) })
+})
+
+app.delete('/script/id/:id', (req, res) => {
+  let id = req.params.id
+  if (!req.session.user) {
+    res.json({ 'success': false, 'message': 'Not Logged in' }) 
+  } else {
+    script.deleteOnId(id).then(
+          (doc) => { res.json({ 'success': true }) },
+          (err) => { res.json({ 'success': false, 'message': err }) })
+  }
+})
+
+app.delete('/script/name/:name', (req, res) => {
+  let name = encodeURI(req.params.name)
+  if (!req.session.user) {
+    res.json({ 'success': false, 'message': 'Not Logged in' }) 
+  } else {
+    let userid = req.session.user.id
+    script.deleteAllOnName(userid, name).then(
+          (doc) => { res.json({ 'success': true }) },
+          (err) => { res.json({ 'success': false, 'message': err }) })
+    }
+})
+
+app.delete('/script/tidy/:name/id/:id', (req, res) => {
+  if (!req.session.user) {
+    res.json({ 'success': false, 'message': 'Not Logged in' }) 
+  } else {
+    let id = req.params.id
+    let userid = req.session.user.id
+    let name = encodeURI(req.params.name) // N.B. Leave name encoded...
+    script.tidyOnIdName(userid, id, name).then(
+          (doc) => { res.json({ 'success': true }) },
+          (err) => { res.json({ 'success': false, 'message': err }) })
+  }
+})
+
+app.put('/script/deploy/:filename', (req, res) => {
+  let filename = req.params.filename + '.js'
+  let script = req.body.javascript
+  fs.writeFile(client_deploy + filename, script, (err) => {
+    if (!err) {
+      res.json({ 'success': true })
+      io.emit('deploy', {script: filename})
+    } else {
+      res.json({ 'success': false, 'message': 'Failed to deploy script' })
+    }
+  })
+})
+
+app.get('/file/type/*', (req, res) => {
+  let filename = req.params[0]
+  let media = path.basename(filename)
+  let folder = filename.substring(0, filename.length - media.length)
+  let folderpath = path.join(MEDIA_FOLDER, folder)
+  let suffixes = MEDIA_MAP[media] // these are the relevant filename endings - excluding the '.'
+  fs.readdir(folderpath, (err, files) => {
+    if (!err) {
+      let filelist = files.toString().split(',')
+      let filtered = []
+      let folders = []
+      for (let i in filelist) {
+        let stat = fs.statSync(path.join(folderpath, filelist[i]))
+        if (stat.isDirectory()) {
+          folders.push(filelist[i])
+        } else {
+          for (let s in suffixes) {
+            if (filelist[i].toLowerCase().endsWith('.' + suffixes[s])) {
+              filtered.push(filelist[i])
+            }
+          }
+        }
+      }
+      res.json({ 'success': true, 'files': filtered, 'folders': folders })
+    } else {
+      res.json({ 'success': false, 'message': 'Failed to retrieve contents of folder' })
+    }
+  })
+})
+
+app.post('/file/upload/*', (req, res) => {
+  let filename = req.params[0]
+  let media = path.basename(filename)
+  let folder = filename.substring(0, filename.length - media.length)
+  let form = new formidable.IncomingForm()
+  // form.encoding = 'utf-8'
+  form.multiples = true
+  form.uploadDir = path.join(MEDIA_FOLDER, folder)
+  form.keepExtensions = true
+  form.parse(req, (err, fields, files) => {
+    if (err) {
+      res.json({ 'success': false, 'message': 'failed to upload' })
+    } else {
+      res.json({ 'success': true })
+    }
+  })
+  form.on('fileBegin', (name, file) => {
+    const [fileName, fileExt] = file.name.split('.')
+    file.path = path.join(form.uploadDir, `${fileName}_${new Date().getTime()}.${fileExt}`)
+  })
+  form.on('file', (field, file) => {
+    fs.rename(file.path, path.join(form.uploadDir, file.name), (err) => {
+      if (!res.headersSent) { // Fix since first response is received
+        res.json({ 'success': false, 'message': 'an error has occured with form upload' + err })
+      }
+    })
+  })
+  form.on('error', (err) => {
+    res.json({ 'success': false, 'message': 'an error has occured with form upload' + err })
+  })
+  form.on('aborted', (err) => {
+    res.json({ 'success': false, 'message': 'Upload cancelled by browser' })
+  })
+})
+
+// Static for client
+let client_dir = path.join(__dirname, 'client')
+app.use('/client/media', express.static(path.join(client_dir, 'media')))
+app.use('/client/modules', express.static(path.join(client_dir, 'modules')))
+app.use('/client/lib', express.static(path.join(client_dir, 'lib')))
+app.use('/client/setup', express.static(path.join(client_dir, 'setup.html')))
+app.use('/client/client.css', express.static(path.join(client_dir, 'client.css')))
+app.use('/client/setup.css', express.static(path.join(client_dir, 'setup.css')))
+app.use('/client/quando_browser.js', express.static(path.join(client_dir, 'quando_browser.js')))
+app.use('/client/transparent.png', express.static(path.join(client_dir, 'transparent.png')))
+app.use('/client/deployed_js', express.static(path.join(client_dir, 'deployed_js')))
+
+app.get('/client/js/:filename', (req, res) => {
+  let filename = req.params.filename
+  fs.readFile('./client/client.htm', 'utf8', (err, data) => {
+    if (err) {
+      res.redirect('/client/setup')
+    } else {
+      res.write(data.replace(/\[\[TITLE\]\]/,
+                filename.replace(/\.js/, '')).replace(/\[\[DEPLOYED_JS\]\]/, filename))
+      res.end()
+    }
+  })
+})
+
+app.get('/client/js', (req, res) => {
+  fs.readdir(path.join(__dirname, 'client', 'deployed_js'), (err, files) => {
+    if (!err) {
+      dns.lookup(require('os').hostname(), (err, add) => {
+        res.json({ 'success': true, ip: add, 'files': files })
+      })
+    } else {
+      res.json({
+        'success': false,
+        'message': 'Failed to retrieve contents of deployed_js folder'
+      })
+    }
+  })
+})
+
+app.use('/client', express.static(path.join(client_dir, 'index.html')))
+
+app.post('/message/:id', (req, res) => {
+  let id = req.params.id
+  let val = req.body.val
+  io.emit(id, {'val': val})
+  res.json({})
+})
+
+//WATSON SERVICES
+
+//Text-To-Speech
+app.post('/watson/TTS_request', (req, res) => {
+  let filename = null
+  console.log('Text to Speech Requested...')
+  let text = req.body.text
+  watson_db.save(text).then(
+    (success) => { 
+      console.log(success)
+      let params = { //stuff sent to API
+        text: text,
+        accept: 'audio/wav',
+      } 
+      tts.synthesize(params, function(err, audio) { //handling errors and file
+        if (err) {
+          console.log(err)
+          return
+        } 
+        //save output file
+        tts.repairWavHeader(audio)
+        fs.writeFileSync(__dirname + '/client/media/'+success.id+'.wav', audio)
+        console.log('TTS - audio written as '+success.id+'.wav')
+        filename = success.id
+        res.json(filename)
+      })
+    },
+    (err) => { console.log(err) })
+})
+
+//Visual-Recognition
+app.post('/watson/VISREC_request', (req, res) => {
+  console.log('Visual Recognition Requested...')
+  let imgData = req.body.imgData
+  base64Img.img(imgData, __dirname + '/client/media', 'visrec', function(err, filepath) {
+    let file = fs.createReadStream(__dirname +'/client/media/visrec.png')
+    let params = { //stuff sent to API
+      images_file: file
+    }
+    //call API
+    visRec.classify(params, function(err, response) {
+      if (err) {
+        console.log(err)
+      } else {
+        console.log(JSON.stringify(response, null, 2))
+        res.json(JSON.stringify(response, null, 2))
+      }
+    })
+  })
+})
+
+//Tone Analyzer
+app.post('/watson/TONE_request', (req, res) => {
+  console.log('Tone Analyzer Requested...')
+  let text = req.body.text
+  let params = { //stuff sent to API
+    tone_input: {'text': text},
+    content_type: 'application/json'
+  }
+  toneAnalyzer.tone(params, function (error, toneAnalysis) {
+    if (error) {
+      console.log(error)
+    } else { 
+      //console.log(JSON.stringify(toneAnalysis, null, 2))
+      res.json(JSON.stringify(toneAnalysis, null, 2))
+    }
+  })
+})
+
+//Speech to Text
+app.post('/watson/SPEECH_request', (req, res) => {
+  console.log('Speech to Text Requested...')
+  let data = req.body.data
+  watson_db.save(data).then((success) => {
+    base64.decode(data, success.id+".webm", function(err, output){
+      console.log('success!')
+      var params = {
+        objectMode: false,
+        content_type: 'audio/webm',
+        model: 'en-GB_BroadbandModel'
+      }
+      
+      var recognizeStream = stt.recognizeUsingWebSocket(params);
+      recognizeStream.setEncoding('utf8')
+      
+      // Pipe in the audio.
+      fs.createReadStream(success.id+".webm").pipe(recognizeStream)
+      recognizeStream.on('data', function(event) { onEvent('Data:', event); });
+      
+      // Display events on the console.
+      function onEvent(name, event) {
+          console.log(name, "written to "+success.id+".webm: "+JSON.stringify(event, null, 2));
+          res.json(JSON.stringify(event, null, 2))
+      };
+    })
+  })
+})
+
+app.post('/socket/:id', (req, res) => {
+  let id = req.params.id
+  let val = req.body.val
+  let msg = JSON.stringify({id:id, val:val})
+  io_server.broadcast(msg)
+  res.json({})
+})
+
+app.use('/inventor', express.static(path.join(__dirname, 'inventor')))
+app.use('/favicon.ico', express.static(path.join(__dirname, 'inventor/favicon.ico')))
+
+app.get('/blocks', (req, res) => {
+  fs.readdir(path.join(__dirname, 'blocks'), (err, folders) => {
+    if (!err) {
+      let blocks = []
+      for(let folder of folders) {
+        let menu = {title:true}
+        let parts = folder.split('_')
+        parts.shift() // drop the number
+        let name = ''
+        let cls = ''
+        for(let part of parts) {
+          cls += part + '-'
+          name += part.charAt(0).toUpperCase() + part.slice(1) + ' '
+        }
+        menu.name = name.slice(0, -1)
+        menu.class = cls.slice(0, -1)
+        menu.folder = folder
+        blocks.push(menu)
+        let files = fs.readdirSync(path.join(__dirname, 'blocks', folder))
+        if (files) {
+          let failed = false
+          for(let file of files) {
+            if (!failed && file.endsWith('.htm')) {
+              let block = {title:false}
+              block.type = file.substring(file.indexOf('_') + 1).slice(0, -4) // drop the number, and the '.htm'
+              block.type = block.type.replace(/_/g, '-') // turn _ based filename into - based attribute
+              let contents = fs.readFileSync(path.join(__dirname, 'blocks', folder, file))
+              if (contents) {
+                block.html = contents.toString('utf8')
+              } else {
+                failed = true
+              }
+              blocks.push(block)
+            }
+          }
+        }
+      } // for
+      res.json({ 'success': true, 'blocks': blocks })
+    } else {
+      res.json({
+        'success': false,
+        'message': 'Failed to retrieve contents of blocks folder'
+      })
+    }
+  })
+})
+
+ubit.usb(io) // sets up all the usb based micro:bit handling...
+
+app.post('/ubit/display', (req, res) => {
+  ubit.display(req.body.val)
+  res.json({})
+})
+
+app.post('/ubit/icon', (req, res) => {
+  ubit.icon(req.body.val)
+  res.json({})
+})
+
+app.post('/ubit/turn', (req, res) => {
+  let val = req.body.val
+  ubit.turn(val.servo, val.angle)
+  res.json({})
+})
+
+app.get('/ip', (req, res) => {
+  let client_ip = req.ip.replace('::ffff:', '')
+  dns.lookup(require('os').hostname(), (err, host_ip) => {
+    console.log('Access Server IP: ' + host_ip + ' from Client IP: ' + client_ip)
+    let local = appEnv.isLocal // false when running on cloud server
+    if (local) {
+      local = (client_ip == host_ip) || (client_ip == '127.0.0.1')
+    }
+    res.json({ 'success': true, 'ip': host_ip, 'local': local})
+  })
+})
+
+app.post('/user', (req, res) => {
+  let body = req.body
+  if (body.userid && body.password) {
+    let client_ip = req.ip.replace('::ffff:', '')
+    dns.lookup(require('os').hostname(), (err, host_ip) => {
+      let local = appEnv.isLocal // false when running on cloud server
+      if (local) {
+        local = (client_ip == host_ip) || (client_ip == '127.0.0.1')
+      }
+      if (local) {
+        user.save(body.userid, body.password).then((result) => {
+          res.json({ 'success': true })
+        }, (err) => {
+          res.json({ 'success': false, 'message': 'Save Error - user probably already exists...' })
+        })
+      } else {
+        res.json({ 'success': false, 'message': 'Must be run from local server'})
+      }
+    })
+  } else {
+    res.json({ 'success': false, 'message': 'Need UserId and Password' })
+  }
+})