--- conflicted
+++ resolved
@@ -5,12 +5,7 @@
     <meta charset="UTF-8">
     <link href="/client/client.css" rel="stylesheet" type="text/css" />
     <script src="/socket.io/socket.io.js" type="text/javascript"></script>
-<<<<<<< HEAD
     <script src="/client/client.js" type="text/javascript"></script>
-=======
-    <!-- <script src="/client/lib/papaparse.min.js" type="text/javascript"></script> -->
-    <script src="/client/quando_browser.js" type="text/javascript"></script>
->>>>>>> 38f2f160
     <script src="/client/modules/destructor.js" type="text/javascript"></script>
     <script src="/client/modules/style.js" type="text/javascript"></script>
     <script src="/client/modules/image.js" type="text/javascript"></script>
@@ -30,17 +25,10 @@
     <!--<script src="/client/lib/aframe.min.js"></script> -->
     <script src="https://aframe.io/releases/0.8.2/aframe.min.js"></script>
     <script src="https://cdn.rawgit.com/jeromeetienne/AR.js/dev/aframe/build/aframe-ar.js"></script><script src="/client/modules/AR.js" type="text/javascript"></script>
-<<<<<<< HEAD
-    <script src="/client/lib/qimessaging.js" type="text/javascript"></script>
-    <script src="/client/modules/robot.js" type="text/javascript"></script>    
-    <link rel="icon" href="/favicon.ico">
-=======
-    <script src="/client/devices/object3d.js" type="text/javascript"></script>
     <script src="/client/lib/cortex.js" type="text/javascript"></script>
     <script src="/client/lib/ml.js" type="text/javascript"></script>
     <script src="/client/modules/eeg.js" type="text/javascript"></script>
     <link rel="icon" href="/client/favicon.ico">
->>>>>>> 38f2f160
     <meta name="viewport" content="width=device-width, initial-scale=1.0">
 </head>
 
