--- conflicted
+++ resolved
@@ -509,17 +509,12 @@
         }
     }
 
-<<<<<<< HEAD
 
     self.listenForWords = function (listName, vocab, confidence, blockID, callback, destruct = true) {
         // waitForSayFinish();
 
         self.addToWordList(listName, vocab)
 
-=======
-    self.listenForWords = function (listName, confidence, blockID, callback, destruct = true) {
-        waitForSayFinish();
->>>>>>> nao_dev_balraj
         var list;
         var fullList = [];
         for (var i = 0; i < self._list.length; i++) {
