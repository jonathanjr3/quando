(function () {
  let self = this['quando_blocks'] = {}
  let PREFIX = 'quando_' // TODO share with quando_editor
  self.CONFIG = {
    ADVANCED_COLOUR: '#ff8888',
    DISPLAY_COLOUR: '#ffcc88',
    MEDIA_COLOUR: '#b3ffb3',
    STYLE_COLOUR: '#ffccff',
    CLIENT_COLOUR: '#9cc9c9',
    TIME_COLOUR: '#ffb3b3',
    LEAP_MOTION_COLOUR: '#aaaaaa',
    DEVICE_COLOUR: '#e6ccff',
    ROBOT_COLOUR: '#aaaaff',
    BLOCKLY_SATURATION: 1, // default for hue only colour - probably not used anymore - see http://colorizer.org/
    BLOCKLY_VALUE: 1, // ditto
  }
  const ICON_VALUE_PARAMETER = '\uD83D\uDD02'

  let ajax_get = (url, callback) => {
    let xhr = new XMLHttpRequest()
    xhr.onload = () => {
      callback(xhr.responseText)
    }
    xhr.open('GET', url, true)
    xhr.send(null)
  }

  function _defineBlock(json, category, colour) {
      json.category = category
      if (!quando_editor.exists(json.colour)) {
          json.colour = colour
      }
      return quando_editor.defineBlock(json)
  }

  self.defineAdvanced = (json) => {
      return _defineBlock(json, 'quando_advanced', self.CONFIG.ADVANCED_COLOUR)
  }
  self.defineDisplay = (json) => {
      return _defineBlock(json, 'quando_display', self.CONFIG.DISPLAY_COLOUR)
  }
  self.defineMedia = (json) => {
      return _defineBlock(json, 'quando_media', self.CONFIG.MEDIA_COLOUR)
  }
  self.defineStyle = (json) => {
      return _defineBlock(json, 'quando_style', self.CONFIG.STYLE_COLOUR)
  }
  self.defineClient = (json) => {
      return _defineBlock(json, 'quando_client', self.CONFIG.CLIENT_COLOUR)
  }
  self.defineTime = (json) => {
      return _defineBlock(json, 'quando_time', self.CONFIG.TIME_COLOUR)
  }
  self.defineLeap = (json) => {
      return _defineBlock(json, 'quando_leap', self.CONFIG.DEVICE_COLOUR)
  }
  self.defineMicrobit = (json) => {
      return _defineBlock(json, 'quando_microbit', self.CONFIG.DEVICE_COLOUR)
  }
  self.defineCursor = (json) => {
      return _defineBlock(json, 'quando_cursor', self.CONFIG.DEVICE_COLOUR)
  }
  self.defineRobot = (json) => {
      return _defineBlock(json, 'quando_robot', self.CONFIG.DEVICE_COLOUR)
  }
  self.defineDevice = (json) => {
      return _defineBlock(json, 'quando_device', self.CONFIG.DEVICE_COLOUR)
  }

  self.addBlocks = (quando_editor) => {
    let STATEMENT = 'STATEMENT'
    let DURATION = 'DURATION'
    let MENU_UNITS_MINS = { name: 'Units_mins', title: '', menu: ['Seconds', 'Minutes'] }
    let MENU_UNITS_HOURS = { name: 'Units_hours', title: '', menu: ['Seconds', 'Minutes', 'Hours'] }
    let FREQUENCY = 'FREQUENCY'
    let UNITS_MENU = 'UNITS_MENU'

    let EVERY_BLOCK = 'Every'
    self.defineTime({
      name: EVERY_BLOCK,
      interface: [
                { name: DURATION, title: '', number: '1' }, MENU_UNITS_HOURS,
                { statement: STATEMENT }
      ],
      javascript: (block) => {
        let seconds = quando_editor.getNumber(block, DURATION)
        if (quando_editor.getMenu(block, MENU_UNITS_HOURS.name) === 'Minutes') {
          seconds *= 60
        }
        if (quando_editor.getMenu(block, MENU_UNITS_HOURS.name) === 'Hours') {
          seconds *= 60 * 60
        }
        let statement = quando_editor.getStatement(block, STATEMENT)
        let result = 'quando.every(' +
                    seconds +
                    ', function() {\n' + statement + '}' +
                    _getOnContained(block, [WHEN_VITRINE_BLOCK], '', ', false') +
                    ');\n'
        return result
      }
    })

    self.defineTime({
      name: 'After',
      interface: [
                { name: DURATION, title: '', number: '1' }, MENU_UNITS_HOURS,
                { statement: STATEMENT }
      ],
      javascript: (block) => {
        let seconds = quando_editor.getNumber(block, DURATION)
        if (quando_editor.getMenu(block, MENU_UNITS_HOURS.name) === 'Minutes') {
          seconds *= 60
        }
        if (quando_editor.getMenu(block, MENU_UNITS_HOURS.name) === 'Hours') {
          seconds *= 60 * 60
        }
        let statement = quando_editor.getStatement(block, STATEMENT)
        let result = 'quando.after(' +
                    seconds +
                    ', function() {\n' +
                    statement +
                    '}' +
                    _getOnContained(block, [WHEN_VITRINE_BLOCK], '', ', false') +
                    ');\n'
        return result
      }
    })

    let ID_GREETING = 'Greeting'
    self.defineMedia({
      name: 'Show "',
      title: 'Show Text',
      interface: [{ name: ID_GREETING, title: '"', text: '.type your text here..' }, { title: '"' }],
      javascript: (block) => {
        return 'quando.text("' + quando_editor.getText(block, ID_GREETING) + '");\n'
      }
    })

    let SHOW_TITLE = 'Show Title'
    self.defineMedia({
      name: 'Show Title "',
      interface: [{ name: SHOW_TITLE, title: '', text: '.type your title here..' }, { title: '"' }],
      javascript: (block) => {
        return 'quando.title("' + quando_editor.getText(block, SHOW_TITLE) + '");\n'
      }
    })

    let _getOnContained = (block, container, contained, otherwise) => {
      let result = otherwise
      if (quando_editor.getParent(block, container)) {
        result = contained
      }
      return result
    }
    let _getStyleOnContained = (block, container) => {
      return 'set' + _getOnContained(block, container, 'Display', 'Default') + 'Style'
    }

    let COLOUR = 'colour'
    self.defineStyle({
      name: 'Background',
      title: 'Background Display Colour',
      interface: [
                { name: COLOUR, title: '', colour: '#ff0000' }
      ],
      javascript: (block) => {
        let method = _getStyleOnContained(block, [WHEN_VITRINE_BLOCK, WHEN_IDLE])
        let colour = quando_editor.getColour(block, COLOUR)
        return `quando.${method}('#quando_image', 'background-color', '${colour}');\n`
      }
    })

    let IMAGE = 'Images'
    let FILE_IMAGE = {name: IMAGE, title: '', file: 'images'}
    self.defineMedia({
      name: 'Display',
      title: '\uD83D\uDCF7 Show Image',
      interface: [ FILE_IMAGE ],
      javascript: (block) => {
        let method = _getStyleOnContained(block, [WHEN_VITRINE_BLOCK, WHEN_IDLE])
        let image = quando_editor.getFile(block, IMAGE)
        return `quando.image_update_video("/client/media/${image}");\n` +
                    `quando.${method}('#quando_image', 'background-image', 'url("/client/media/${image}")');\n`
      }
    })

    let VIDEO = 'Video'
    let MEDIA_LOOP_MENU = 'MEDIA_LOOP_MENU'
    let CHECK_STOP_WITH_DISPLAY = '   With display'
    let FILE_VIDEO = { name: VIDEO, title: '', file: 'video' }
    self.defineMedia({
      name: 'Show Video',
      title: '\uD83D\uDCFA Play',
      interface: [
                { name: MEDIA_LOOP_MENU, title: '', menu: ['Once', 'Forever'] },
                { title: 'Video' },
        FILE_VIDEO],
            // extras: [
            //     {title: CHECK_STOP_WITH_DISPLAY, check:true},
            // ],
      javascript: (block) => {
        let video_url = quando_editor.getFile(block, VIDEO)
        let loop = (quando_editor.getMenu(block, MEDIA_LOOP_MENU) == 'Forever')
        let result = "quando.video('/client/media/" + video_url + "'" + ', ' + loop + ');\n'
        return result
      }
    })
    let AUDIO = 'Audio'
    let FILE_AUDIO = {name: AUDIO, title: '', file: 'audio'}
    self.defineMedia({
      name: 'Play',
      title: '\uD83D\uDD0A Play',
      interface: [
                { name: MEDIA_LOOP_MENU, title: '', menu: ['Once', 'Forever'] },
                { title: 'Audio' },
        FILE_AUDIO ],
            // extras: [
            //     {title: CHECK_STOP_WITH_DISPLAY, check:true  },
            // ],
      javascript: (block) => {
        let _url = quando_editor.getFile(block, AUDIO)
        let loop = (quando_editor.getMenu(block, MEDIA_LOOP_MENU) == 'Forever')
        let result = "quando.audio('/client/media/" + _url + "'" + ', ' + loop + ');\n'
        return result
      }
    })
    let CHECK_TEXT = ' Text'
    let CHECK_TITLE = ' Title'
    let CHECK_IMAGE = ' Image'
    let CHECK_VIDEO = ' Video'
    let CHECK_AUDIO = ' Audio'
    let CLEAR = 'Clear'
    self.defineMedia({
      name: CLEAR,
      interface: [
                { name: CHECK_TEXT, check: false },
                { name: CHECK_TITLE, check: false },
                { name: CHECK_IMAGE, check: false },
                { name: CHECK_VIDEO, check: false },
                { name: CHECK_AUDIO, check: false }
      ],
      javascript: (block) => {
        result = ''
        if (quando_editor.getCheck(block, CHECK_TEXT)) {
          result += 'quando.text();\n'
        }
        if (quando_editor.getCheck(block, CHECK_TITLE)) {
          result += 'quando.title();\n'
        }
        if (quando_editor.getCheck(block, CHECK_IMAGE)) {
          result += `quando.setDisplayStyle('#quando_image', 'background-image', 'url("/client/transparent.png")');\n`
        }
        if (quando_editor.getCheck(block, CHECK_VIDEO)) {
          result += 'quando.clear_video();\n'
        }
        if (quando_editor.getCheck(block, CHECK_AUDIO)) {
          result += 'quando.clear_audio();\n'
        }
        return result
      }
    })

    let DIG_COLOUR = 0
    let WHEN_VITRINE_BLOCK = 'When Display Case'
    let WHEN_VITRINE_TEXT = 'title'
    self.defineDisplay({
      name: WHEN_VITRINE_BLOCK,
      title: 'When Display',
      next: false,
      previous: false,
      interface: [{
        name: WHEN_VITRINE_TEXT, title: '', text: 'Title and label'
      },
            { statement: STATEMENT }
      ],
      javascript: (block) => {
        let title = quando_editor.getText(block, WHEN_VITRINE_TEXT)
        let statement = quando_editor.getStatement(block, STATEMENT)
        let result = `quando.vitrine("${block.id}", function() {\n` +
                    `quando.title("${title}");\n` +
                    `${statement}});\n`
        return result
      }
    })

    function _update_menus (ev, block_id, text = false) {
      let topBlocks = Blockly.mainWorkspace.getAllBlocks()
      let matchBlock = [PREFIX + LABEL_TO_BLOCK, PREFIX + SHOW_DISPLAY]
      for (let checkblock of topBlocks) {
        if (matchBlock.includes(checkblock.type)) {
          let menuid = quando_editor.getMenu(checkblock, LABEL_TO_MENU)
          if (menuid == block_id) {
            if (text) {
              quando_editor.setMenuText(checkblock, LABEL_TO_MENU, text)
            } else {
              quando_editor.resetMenu(checkblock, LABEL_TO_MENU)
            }
          }
        }
      }
    }

    Blockly.mainWorkspace.addChangeListener((ev) => {
      let workspace = Blockly.Workspace.getById(ev.workspaceId)
      let block = workspace.getBlockById(ev.blockId)
      if (ev.type == Blockly.Events.CHANGE) {
        if (block.type == PREFIX + WHEN_VITRINE_BLOCK) {
          _update_menus(ev, block.id, ev.newValue)
        }
        quando_editor.updateExtras(block) // Any Extras menu will be updated
      } else if (ev.type == Blockly.Events.CREATE) {
        if (block.type == PREFIX + WHEN_VITRINE_BLOCK) {
          _update_menus(ev, block.id, quando_editor.getText(block, WHEN_VITRINE_TEXT))
        }
        quando_editor.updateExtras(block) // Any Extras menu will be updated
      } else if (ev.type == Blockly.Events.DELETE) {
        _update_menus(ev, ev.ids[0])
      }
    })

        // Build the drop down list of Vitrines
    let _label_menu = () => {
      let topBlocks = Blockly.mainWorkspace.getAllBlocks()
      let choices = [['-----', 0]]
      for (let block of topBlocks) {
        if (block.type == PREFIX + WHEN_VITRINE_BLOCK) {
          let text = quando_editor.getText(block, 'title')
          choices.push([text, block.id])
        }
      }
      return choices
    }
    let LABEL_TO_MENU = 'to'
    let _label_javascript = (block) => {
      let menuid = quando_editor.getMenu(block, LABEL_TO_MENU)
            // find when block on id, then get it's title
      let whenblock = Blockly.mainWorkspace.getBlockById(menuid)
      let title = quando_editor.getText(whenblock, WHEN_VITRINE_TEXT)
      let result = `quando.addLabel("${menuid}", "${title}");\n`
      return result
    }
    let LABEL_TO_BLOCK = 'Label to'
    let LABEL_TEXT = 'text'
    self.defineDisplay({
            // TODO must be in a vitrine...?
      name: LABEL_TO_BLOCK,
      title: 'Label',
      interface: [
        {
          name: LABEL_TO_MENU,
          menu: _label_menu
        }
      ],
      javascript: _label_javascript
    })

    let SHOW_DISPLAY = 'Show Display'
    let SHOW_DISPLAY_MENU = 'show display menu'
    self.defineDisplay({
      name: SHOW_DISPLAY,
      interface: [{
        name: LABEL_TO_MENU,
        title: '',
        menu: _label_menu
      }],
      javascript: (block) => {
        let menuid = quando_editor.getMenu(block, LABEL_TO_MENU)
                // find when block on id, then get it's title
        let whenblock = Blockly.mainWorkspace.getBlockById(menuid)
        let result = `quando.showVitrine("${menuid}");\n`
        return result
      }
    })

    let WHEN_LABEL_BLOCK = 'When Label'
    let WHEN_LABEL_TEXT = 'When label text'
    self.defineDisplay({
      name: WHEN_LABEL_BLOCK,
      interface: [
                { name: WHEN_LABEL_TEXT, title: '', text: '**Put label text here**' },
                { statement: STATEMENT }
      ],
      javascript: (block) => {
        let text = quando_editor.getText(block, WHEN_LABEL_TEXT)
        let statement = quando_editor.getStatement(block, STATEMENT)
        let result = `quando.addLabelStatement("${text}", function() {\n${statement}});\n`
        return result
      }
    })

    let STYLE_BLOCK = 'Style'
    let STYLE_MENU = 'style'
    let DIV_MENU = 'div'
    self.defineStyle({
      name: STYLE_BLOCK,
      title: '',
      interface: [
        { menu: [['Title', '#quando_title'], ['Text', '#quando_text'], ['Labels', '.quando_label']],
          name: DIV_MENU, title: '' },
        {
          menu: ['Font Colour', 'Background Colour'],
          name: STYLE_MENU,
          title: ''
        },
                { name: COLOUR, title: '', colour: '#ff0000' }
      ],
      javascript: (block) => {
        let result = ''
        let method = _getStyleOnContained(block, [WHEN_VITRINE_BLOCK, WHEN_IDLE])
        let div = quando_editor.getMenu(block, DIV_MENU)
        let style = quando_editor.getMenu(block, STYLE_MENU)
        let value = quando_editor.getColour(block, COLOUR)
        if (style == 'Font Colour') {
          style = 'color'
        } else {
          style = 'background-color ' // not actually javascript?!
                    // so backgroundColor won't work - has to be CSS interpreted...'
          let bigint = /^#?([a-f\d]{2})([a-f\d]{2})([a-f\d]{2})$/i.exec(value)
          let r = parseInt(bigint[1], 16)
          let g = parseInt(bigint[2], 16)
          let b = parseInt(bigint[3], 16)
          value = `rgba(${r}, ${g}, ${b}, 0.6)`
          if (div == '.quando_label') { // Need to put in the transition opacity - I think this is working now
            result += `quando.${method}('${div}.focus', '${style}', 'rgba(${r}, ${g}, ${b}, 1)');\n`
          }
        }
        result += `quando.${method}('${div}', '${style}', '${value}');\n`
        return result
      }
    })

    let FONT_SIZE_BLOCK = 'Font Size'
    let FONT_SIZE = 'font size'
    self.defineStyle({
      name: FONT_SIZE_BLOCK,
      interface: [
                { menu: [['Title', '#quando_title'], ['Text', '#quando_text'], ['Labels', '.quando_label']],
                  name: DIV_MENU, title: '' },
                { name: FONT_SIZE, title: '', number: 100 }, {title: '+ characters across screen'}
      ],
      javascript: (block) => {
        let method = _getStyleOnContained(block, [WHEN_VITRINE_BLOCK, WHEN_IDLE])
        let div = quando_editor.getMenu(block, DIV_MENU)
        let value = 100 / quando_editor.getNumber(block, FONT_SIZE)
        result = `quando.${method}('${div}', 'font-size', '${value}vw');\n`
        return result
      }
    })

    let FONT_TYPE_BLOCK = 'Font'
    let FONT_NAME_MENU = 'font name'
    self.defineStyle({
      name: FONT_TYPE_BLOCK,
      interface: [
                { menu: [['Title', '#quando_title'], ['Text', '#quando_text'], ['Labels', '.quando_label']],
                  name: DIV_MENU, title: '' },
        {
          menu: ['sans-serif', 'Arial', 'Helvetica', 'Arial Black', 'Gadget', 'Comic Sans MS', 'cursive',
            'Impact', 'Charcoal', 'Lucida Sans Unicode', 'Lucida Grande', 'Tahoma', 'Geneva',
            'Trebuchet MS', 'Verdana',
            'serif', 'Georgia', 'Palatino Linotype', 'Book Antiqua', 'Palatino',
            'Times New Roman', 'Times',
            'monospace', 'Courier New', 'Courier',
            'Lucida Console', 'Monaco'],
          name: FONT_NAME_MENU,
          title: ''
        }
      ],
      javascript: (block) => {
        let result = ''
        let method = _getStyleOnContained(block, [WHEN_VITRINE_BLOCK, WHEN_IDLE])
        let div = quando_editor.getMenu(block, DIV_MENU)
        let font_name = quando_editor.getMenu(block, FONT_NAME_MENU)
        result += `quando.${method}('${div}', 'font-family', '${font_name}', ',');\n`
        return result
      }
    })

    let EXPLORATION_RULE = 'Exploration Rule'
    quando_editor.defineBlock({
      name: EXPLORATION_RULE,
      title: 'When',
      category: 'experiment',
      colour: '#55bb55',
      interface: [
                { name: 'title', title: '', text: ''},
                { name: 'text', title: '', text: ''}
      ],
      extras: [
                { name: 'text3', title: '', text: ''},
                { name: 'text4', title: '', text: ''},
                { name: 'text5', title: '', text: ''},
                { statement: STATEMENT }
      ]
    })

    let EXPLORATION_ACTION = 'Exploration Action'
    quando_editor.defineBlock({
      name: EXPLORATION_ACTION,
      title: 'Do',
      category: 'experiment',
      colour: '#5555bb',
      interface: [
                { name: 'title', title: '', text: ''},
                { name: 'text', title: '', text: ''}
      ],
      extras: [
                { name: 'text3', title: '', text: ''},
                { name: 'text4', title: '', text: ''},
                { name: 'text5', title: '', text: ''}
      ]
    })

    self.defineDevice({
      name: 'When Device',
      interface: [
                { name: 'name', title: '', text: 'Box' },
                { statement: STATEMENT }
      ],
      javascript: (block) => {
        let statement = quando_editor.getStatement(block, STATEMENT)
        let result = 'quando.' + fn + '(' +
                    'function() {\n' +
                    statement +
                    '}' +
                    _getOnContained(block, [WHEN_VITRINE_BLOCK], '', ', false') +
                    ');\n'
        return result
      }
    })

    let MICROBIT_GESTURE_MENU = 'MicroBit Gesture'
    self.defineMicrobit({
      name: 'When micro:bit',
      interface: [
                { menu: [['Up', 'ubitUp'], ['Down', 'ubitDown'], ['Forward', 'ubitForward'],
                  ['Backward', 'ubitBackward'], ['Left', 'ubitLeft'], ['Right', 'ubitRight'],
                  ['A Button', 'ubitA'], ['B Button', 'ubitB']],
                  name: MICROBIT_GESTURE_MENU, title: '' },
                { statement: STATEMENT }
      ],
      javascript: (block) => {
        let fn = quando_editor.getMenu(block, MICROBIT_GESTURE_MENU)
        let statement = quando_editor.getStatement(block, STATEMENT)
        let result = 'quando.ubit.' + fn + '(' +
                    'function() {\n' +
                    statement +
                    '}' +
                    _getOnContained(block, [WHEN_VITRINE_BLOCK], '', ', false') +
                    ');\n'
        return result
      }
    })

    let LEAP_GESTURE_MENU = 'Leap Gesture Menu'
    self.defineLeap({
      name: 'When Leap',
      interface: [
                { menu: [['Fist', 'handClosed'], ['Flat', 'handOpen']], name: LEAP_GESTURE_MENU, title: '' },
                { statement: STATEMENT }
      ],
      javascript: (block) => {
        let fn = quando_editor.getMenu(block, LEAP_GESTURE_MENU)
        let statement = quando_editor.getStatement(block, STATEMENT)
        let result = `quando.leap.${fn}(\nfunction() {\n` +
                    statement +
                    '}' +
                    _getOnContained(block, [WHEN_VITRINE_BLOCK], '', ', false') +
                    ');\n'
        return result
      }
    })

    let WHEN_IDLE = 'When Idle for'
    let ACTIVE_STATEMENT = 'ACTIVE_STATEMENT'
    self.defineTime({
      name: WHEN_IDLE,
      next: false,
      previous: false,
      interface: [
                { name: DURATION, title: '', number: '1' }, MENU_UNITS_MINS,
                { statement: STATEMENT },
                { row: 'Then When Active', statement: ACTIVE_STATEMENT }
      ],
      javascript: (block) => {
        let seconds = quando_editor.getNumber(block, DURATION)
        if (quando_editor.getMenu(block, MENU_UNITS_MINS.name) === 'Minutes') {
          seconds *= 60
        }
        let statement = quando_editor.getStatement(block, STATEMENT)
        let active_statement = quando_editor.getStatement(block, ACTIVE_STATEMENT)
        let result = 'quando.idle(' +
                    seconds +
                    ', function() {\n' + statement + '}, function() {\n' +
                    active_statement + '});\n'
        return result
      }
    })

    self.defineTime({
      name: 'Check',
      interface: [
                { name: FREQUENCY, title: '', number: 1 },
        {
          menu: ['Second', 'Minute', 'Hour', 'Day'],
          name: UNITS_MENU,
          title: 'times per'
        },
                { statement: STATEMENT }
      ],
      javascript: (block) => {
        let frequency = quando_editor.getNumber(block, FREQUENCY)
        let seconds = 1
        switch (quando_editor.getMenu(block, UNITS_MENU)) {
          case 'Minute': seconds = 60
            break
          case 'Hour': seconds = 60 * 60
            break
          case 'Day': seconds = 60 * 60 * 24
            break
        };
        let time = seconds / frequency
        let statement = quando_editor.getStatement(block, STATEMENT)
        let result = 'quando.every(' +
                    time +
                    ', function() {\n' +
                    statement +
                    '}' +
                    _getOnContained(block, [WHEN_VITRINE_BLOCK], '', ', false') +
                    ');\n'
        return result
      }
    })

    let CONTENT_POSITION = 'Position'
    let DIRECTION_MENU = 'Direction'
    let POSITION_SIZE = 'Position Size'
    self.defineClient({
      name: CONTENT_POSITION,
      interface: [
        { menu: [['Title', '#quando_title'], ['Text', '#quando_text'], ['Labels', '#quando_labels']],
          name: DIV_MENU, title: '' },
        { name: POSITION_SIZE, title: '', number: 0 }, {title: '%'},
        { menu: ['top', 'bottom', 'left', 'right'], name: DIRECTION_MENU, title: 'from' }
      ],
      javascript: (block) => {
        let method = _getStyleOnContained(block, [WHEN_VITRINE_BLOCK, WHEN_IDLE])
        let div = quando_editor.getMenu(block, DIV_MENU)
        let direction = quando_editor.getMenu(block, DIRECTION_MENU)
        let value = quando_editor.getNumber(block, POSITION_SIZE)
        result = `quando.${method}('${div}', '${direction}', '${value}%');\n`
        if (direction == 'bottom') {
          result += `quando.${method}('${div}', 'top', 'unset');\n` // override the set top 0px
        } else if (direction == 'right') {
          result += `quando.${method}('${div}', 'left', 'unset');\n` // override the set left
        }
        return result
      }
    })

    let CONTENT_SIZE = 'Size'
    let DIMENSION_MENU = 'Dimension'
    self.defineClient({
      name: CONTENT_SIZE,
      interface: [
        { menu: [['Title', '#quando_title'], ['Text', '#quando_text'], ['Labels', '#quando_labels']],
          name: DIV_MENU, title: '' },
        { name: POSITION_SIZE, title: '', number: 100 }, {title: '%'},
        { menu: ['height', 'width'], name: DIMENSION_MENU, title: 'of' }
      ],
      javascript: (block) => {
        let method = _getStyleOnContained(block, [WHEN_VITRINE_BLOCK, WHEN_IDLE])
        let div = quando_editor.getMenu(block, DIV_MENU)
        let dimension = quando_editor.getMenu(block, DIMENSION_MENU)
        let value = quando_editor.getNumber(block, POSITION_SIZE)
        result = `quando.${method}('${div}', '${dimension}', '${value}%');\n`
        return result
      }
    })

    let PROJECTION_ACTION = 'Projection Action'
    self.defineDisplay({
      name: PROJECTION_ACTION,
      title: '',
      interface: [
                { name: 'front_rear', menu: ['Normal', 'Rear'], title: '' },
                { title: 'Projection'}
      ],
      javascript: (block) => {
        let method = _getStyleOnContained(block, [WHEN_VITRINE_BLOCK, WHEN_IDLE])
        let front_rear = quando_editor.getMenu(block, 'front_rear')
        let scale = '1,1'
        if (front_rear == 'Rear') {
          scale = '-1,1'
        }
        result = `quando.${method}('html', 'transform', 'scale(${scale})');\n`
        return result
      }
    })

    function _clamp_degrees (degrees) {
      return degrees >= 0 ? degrees % 360 : (degrees % 360) + 360 // necessary since % of negatives don't work ?!
    }

    let VALUE_CURSOR = 'Change Cursor'
    let CHANGE_CURSOR_MENU = 'Cursor menu'
    let DEVICE_LEFT_RIGHT = '\u21D4'
    let DEVICE_UP_DOWN = '\u21D5'
<<<<<<< HEAD
    let CHANGE_PLUS_MINUS = 'plus minus'
        
    quando_editor.defineDevice({
      name: VALUE_CURSOR,
=======
    let CHANGE_MID_VALUE = 'Middle'
    let CHANGE_PLUS_MINUS = 'plus minus'
    self.defineCursor({
      name: VALUE_CURSOR, title: ICON_VALUE_PARAMETER + ' Change Cursor',
>>>>>>> ccebf457
      interface: [
        { name: CHANGE_CURSOR_MENU,
          title: '',
          menu: [[DEVICE_LEFT_RIGHT, 'quando.cursor_left_right'],
            [DEVICE_UP_DOWN, 'quando.cursor_up_down']]
        }
      ],
      extras: [
        {name: CHANGE_MID_VALUE, number: 50}, {title: '%'},
        {name: CHANGE_PLUS_MINUS, title: '+/-', number: 50}, {title: '%'}
      ],
      javascript: (block) => {
        let fn = quando_editor.getMenu(block, CHANGE_CURSOR_MENU)
        let extras = {}
        var mid = quando_editor.getNumber(block, CHANGE_MID_VALUE) / 100
        var plus_minus = quando_editor.getNumber(block, CHANGE_PLUS_MINUS) / 100
        // converted to 0..1 format
        extras.min = mid-plus_minus
        extras.max = mid+plus_minus
        extras = JSON.stringify(extras)
        let result = `${fn}(val, ${extras});\n`
        return result
      }
    })

    let MOVE_3D_OBJECT = 'Change 3D Object'
    let CHANGE_3D_OBJECT_MENU = '3D Object menu'
<<<<<<< HEAD
    quando_editor.defineDevice({
      name: MOVE_3D_OBJECT, title:'Move 3D Object',
=======
    self.defineDevice({
      name: MOVE_3D_OBJECT, title: ICON_VALUE_PARAMETER + ' Move 3D Object',
>>>>>>> ccebf457
      interface: [
        { name: CHANGE_3D_OBJECT_MENU,
          title: '',
          menu: [
            [DEVICE_LEFT_RIGHT, 'quando.object3d.left_right'],
            [DEVICE_UP_DOWN, 'quando.object3d.up_down'],
            ['Zoom', 'quando.object3d.in_out']]
          }
      ],
      extras: [
        {name: CHANGE_MID_VALUE, number: 0}, {title: 'cm'},
        {name: CHANGE_PLUS_MINUS, title: '+/-', number: 5}, {title: 'cm'}
      ],
      javascript: (block) => {
        let fn = quando_editor.getMenu(block, CHANGE_3D_OBJECT_MENU)
        let extras = {}
        // convert to mm
        var mid = 10 * quando_editor.getNumber(block, CHANGE_MID_VALUE)
        var plus_minus = 10 * quando_editor.getNumber(block, CHANGE_PLUS_MINUS)
        extras.min = mid-plus_minus
        extras.max = mid+plus_minus
        extras = JSON.stringify(extras)
        let result = `${fn}(val, ${extras});\n`
        return result
      }
    })

    let ROTATE_3D_OBJECT = 'Rotate 3D Object'
    let ROTATE_3D_OBJECT_MENU = '3D Object menu'
    let CHANGE_MID_ANGLE = 'Change Angle'
    self.defineDevice({
      name: ROTATE_3D_OBJECT, title: ICON_VALUE_PARAMETER + ' Rotate 3D Object',
      interface: [
        { name: ROTATE_3D_OBJECT_MENU,
          title: '',
          menu: [
            ['\u21D4 Yaw', 'quando.object3d.yaw'],
            ['\u21D5 Pitch', 'quando.object3d.pitch'],
            ['\u2939\u2938 Roll', 'quando.object3d.roll']]
          }
      ],
      extras: [
        {name: CHANGE_MID_ANGLE, title: '', number: 0}, {title: 'degrees'},
        {name: CHANGE_PLUS_MINUS, title: '+/-', number: 180}, {title: 'degrees'}
      ],
      javascript: (block) => {
        let fn = quando_editor.getMenu(block, CHANGE_3D_OBJECT_MENU)
        let extras = {}
        var mid = quando_editor.getNumber(block, CHANGE_MID_ANGLE)
        var plus_minus = quando_editor.getNumber(block, CHANGE_PLUS_MINUS)
        extras.min = mid-plus_minus
        extras.max = mid+plus_minus
        extras = JSON.stringify(extras)
        let result = `${fn}(val, ${extras});\n`
        return result
      }
    })


    let CHANGE_WITH_MICROBIT_ANGLE = 'When micro:bit angle '
    let CHANGE_VARIABLE = 'Variable'
    let CHANGE_ROLL = '\u2939\u2938 Roll'
    let CHANGE_PITCH = '\u21D5 Pitch'
    let CHANGE_HEADING = '\u21D4 Heading'
    let CHANGE_MAG_X = 'Mag X'
    let CHANGE_MAG_Y = 'Mag Y'
    let CHECK_INVERTED = 'Inverted'

    self.defineMicrobit({
      name: CHANGE_WITH_MICROBIT_ANGLE, title: 'When micro:bit angle',
      interface: [
        { name: CHANGE_VARIABLE, title: '',
          menu: [CHANGE_HEADING, CHANGE_PITCH, CHANGE_ROLL,
            // CHANGE_MAG_X, CHANGE_MAG_Y
          ]},
        { title: ICON_VALUE_PARAMETER},
        { statement: STATEMENT }
      ],
      extras: [
        {name: CHANGE_MID_ANGLE, title: '', number: 0}, {title: 'degrees'},
        {name: CHANGE_PLUS_MINUS, title: '+/-', number: 25}, {title: 'degrees'},
        {name: CHECK_INVERTED, check: false}
      ],
      javascript: (block) => {
        let variable = quando_editor.getMenu(block, CHANGE_VARIABLE)
        switch (variable) {
          case CHANGE_ROLL: variable = 'handleRoll'
            break
          case CHANGE_PITCH: variable = 'handlePitch'
            break
          case CHANGE_HEADING: variable = 'handleHeading'
            break
          case CHANGE_MAG_X: variable = 'handleMagX'
            break
          case CHANGE_MAG_Y: variable = 'handleMagY'
            break
        }
        let extras = {}
        extras.mid_angle = _clamp_degrees(quando_editor.getNumber(block, CHANGE_MID_ANGLE))
        extras.plus_minus = quando_editor.getNumber(block, CHANGE_PLUS_MINUS)
        if (quando_editor.getCheck(block, CHECK_INVERTED)) {
          extras['inverted'] = true
        }
        extras = JSON.stringify(extras)
        let statement = quando_editor.getStatement(block, STATEMENT)
        let result = `quando.ubit.${variable}(function(val) {\n${statement}}, ${extras}` +
                    _getOnContained(block, [WHEN_VITRINE_BLOCK], '', ', false') +
                    ');\n'
        return result
      }
    })

    let CHANGE_WITH_LEAP_DISTANCE = 'When Leap move'
    let LEAP_LEFT_RIGHT = '\u21D4'
    let LEAP_HEIGHT = '\u21D5'
    let LEAP_DEPTH = '\u2922 In-Out'
    self.defineLeap({
      name: CHANGE_WITH_LEAP_DISTANCE,
      interface: [
        { name: CHANGE_VARIABLE,
          title: '',
          menu: [LEAP_LEFT_RIGHT, LEAP_HEIGHT, LEAP_DEPTH]},
        { title: ICON_VALUE_PARAMETER},
        { statement: STATEMENT }
      ],
      extras: [
        {name: CHANGE_PLUS_MINUS, title: '+/-', number: 15}, {title: 'cm'},
        {name: CHECK_INVERTED, check: false}
      ],
      javascript: (block) => {
        let extras = {}
        // convert to mm
        var plus_minus = 10 * quando_editor.getNumber(block, CHANGE_PLUS_MINUS)
        extras.min = -plus_minus
        extras.max = plus_minus
        let variable = quando_editor.getMenu(block, CHANGE_VARIABLE)
        switch (variable) {
          case LEAP_LEFT_RIGHT: variable = 'X'
            break
          case LEAP_HEIGHT: variable = 'Y'
            extras.min = 100 // 10 cm is minimum height set
            extras.max = 2 * plus_minus + 100 // ste to the right height...
            break
          case LEAP_DEPTH: variable = 'Z'
            break
        }
        if (quando_editor.getCheck(block, CHECK_INVERTED)) {
          extras['inverted'] = true
        }
        extras = JSON.stringify(extras)
        let statement = quando_editor.getStatement(block, STATEMENT)
        let result = `quando.leap.handle${variable}(function(val) {\n${statement}}, ${extras}` +
                    _getOnContained(block, [WHEN_VITRINE_BLOCK], '', ', false') +
                    ');\n'
        return result
      }
    })

    let CHANGE_WITH_LEAP_ANGLE = 'When Leap angle'
    let CHANGE_YAW = '\u21D4 Yaw'
    self.defineLeap({
      name: CHANGE_WITH_LEAP_ANGLE,
      interface: [
        { name: CHANGE_VARIABLE,
          title: '',
          menu: [CHANGE_YAW, CHANGE_PITCH, CHANGE_ROLL]},
        { title: ICON_VALUE_PARAMETER},
          { statement: STATEMENT }
      ],
      extras: [
        {name: CHANGE_MID_ANGLE, title: '', number: 0}, {title: 'degrees'},
        {name: CHANGE_PLUS_MINUS, title: '+/-', number: 25}, {title: 'degrees'},
        {name: CHECK_INVERTED, check: false}
      ],
      javascript: (block) => {
        let variable = quando_editor.getMenu(block, CHANGE_VARIABLE)
        switch (variable) {
          case CHANGE_ROLL: variable = 'Roll'
            break
          case CHANGE_PITCH: variable = 'Pitch'
            break
          case CHANGE_YAW: variable = 'Yaw'
            break
        }
        let extras = {}
        extras.mid_angle = _clamp_degrees(quando_editor.getNumber(block, CHANGE_MID_ANGLE))
        extras.plus_minus = quando_editor.getNumber(block, CHANGE_PLUS_MINUS)
        if (quando_editor.getCheck(block, CHECK_INVERTED)) {
          extras['inverted'] = true
        }
        extras = JSON.stringify(extras)
        let statement = quando_editor.getStatement(block, STATEMENT)
        let result = `quando.leap.handle${variable}(function(val) {\n${statement}\n}, ${extras}` +
                    _getOnContained(block, [WHEN_VITRINE_BLOCK], '', ', false') +
                    ');\n'
        return result
      }
    })

    let SHOW_OBJECT3D = 'Object3D'
    let FILE_OBJECT3D = '\uD83C\uDF81 Show 3D Object'
    self.defineMedia({
      name: SHOW_OBJECT3D,
      title: '',
      interface: [ {name: FILE_OBJECT3D, file: 'objects'} ],
      javascript: (block) => {
        let object3d = quando_editor.getFile(block, FILE_OBJECT3D)
        // return `quando.object3d.loadOBJ('/client/media/', '${object3d}');\n`
        return `quando.object3d.loadGLTF('/client/media/${object3d}');\n`
      }
    })

    let DESCRIPTION_BLOCK = 'Description'
    let DESCRIPTION_TEXT = 'description_text'
    self.defineAdvanced({
      name: DESCRIPTION_BLOCK, title:' ',
      interface: [{name:DESCRIPTION_TEXT, title:' ', text:''},
        { statement: STATEMENT }
      ],
      javascript : (block) => {
        let description = quando_editor.getText(block, DESCRIPTION_TEXT)
        let statement = quando_editor.getStatement(block, STATEMENT)
        let infix = ''
        if (description != '') {
          infix = ` // ${description}`
        }
        return `{${infix}\n${statement}}\n`
      }
    })
    
    let ROBOT_IP = 'Robot IP'
    let ROBOT_CONNECT = 'Connect'
    quando_editor.defineRobot({
      name: ROBOT_CONNECT,
      interface: [{ name: ROBOT_IP, title: '', text: '#ROBOT IP#' }],
      javascript: (block) => {
        return 'quando.robot.connect("' + quando_editor.getText(block, ROBOT_IP) + '");\n'
      }
    })

    let SCRIPT_BLOCK = 'Javascript: '
    let SCRIPT_TEXT = 'script_text'
    self.defineAdvanced({
      name: SCRIPT_BLOCK,
      interface: [{name:SCRIPT_TEXT, title:'', text:''}
      ],
      javascript : (block) => {
        let script = quando_editor.getRawText(block, SCRIPT_TEXT)
        return `${script};\n`
      }
    })

    let CURSOR_COLOUR_BLOCK = 'Cursor Opacity'
    let OPACITY = 'Opacity'
    self.defineCursor({
      name: CURSOR_COLOUR_BLOCK, title: 'Cursor',
      interface: [
        { name: COLOUR, title: '', colour: '#ffcc00' },
        { name: OPACITY, title: 'Opacity', number: 70 }, {title: '%'}
      ],
      javascript: (block) => {
        let method = _getStyleOnContained(block, [WHEN_VITRINE_BLOCK, WHEN_IDLE])
        let opacity = quando_editor.getNumber(block, OPACITY) / 100
        let colour = quando_editor.getColour(block, COLOUR)
        let bigint = /^#?([a-f\d]{2})([a-f\d]{2})([a-f\d]{2})$/i.exec(colour)
        let r = parseInt(bigint[1], 16)
        let g = parseInt(bigint[2], 16)
        let b = parseInt(bigint[3], 16)
        colour = `rgba(${r}, ${g}, ${b}, ${opacity})`
        result = `quando.${method}('#cursor', 'background-color', '${colour}');\n`
        return result
      }
    })

    let CURSOR_SIZE_BLOCK = 'Cursor'
    let SIZE = 'Size'
    self.defineCursor({
      name: CURSOR_SIZE_BLOCK,
      interface: [
        { name: SIZE, title: 'Size', number: 4.4 }, {title: '% of width'},
      ],
      javascript: (block) => {
        let method = _getStyleOnContained(block, [WHEN_VITRINE_BLOCK, WHEN_IDLE])
        let size = quando_editor.getNumber(block, SIZE)
        let margin = -size/2
        result = `quando.${method}('#cursor', ['width','height'], '${size}vw');\n`
        result += `quando.${method}('#cursor', ['margin-left', 'margin-top'], '${margin}vw');\n`
        return result
      }
    })

<<<<<<< HEAD
    let ROBOT_SAYS = 'Say'
    let ROBOT_TEXT_SAYS = 'Robot Text Says'
    quando_editor.defineRobot({
      name: ROBOT_SAYS,
      interface: [{ name: ROBOT_TEXT_SAYS, title: '', text: 'Hello' }],
      javascript: (block) => {
        let txt = quando_editor.getText(block, ROBOT_TEXT_SAYS)
        return `quando.robot.say("${txt}");\n`
      }
    })

    let ROBOT_MOVE_HEAD = "Robot head move"
    let ROBOT_HEAD = "Robot head"
    let ROBOT_HEAD_ANGLE = "Robot head angle"
    quando_editor.defineRobot({
      name: ROBOT_MOVE_HEAD, title: "\uD83D\uDC40 Robot Look",
      interface: [{ name: ROBOT_HEAD, title: '', menu: ['Up','Down','Left','Right']},
                   {name: ROBOT_HEAD_ANGLE, number: 0, title: ''}, { title: 'degrees'}],
      javascript: (block) => {
        let direction = quando_editor.getMenu(block, ROBOT_HEAD)
        let angle = quando_editor.getNumber(block, ROBOT_HEAD_ANGLE)        
        return `quando.robot.moveHead("${direction}", "${angle}");\n`
      }
    })
    
    let ROBOT_MOVE_ARM = "Robot arm move"
    let ROBOT_ARM_LEFT_RIGHT = "Robot arm left right"
    let ROBOT_ARM_DIRECTION = "Robot arm direction"
    let ROBOT_ARM_ANGLE = "Robot arm angle"
    quando_editor.defineRobot({
      name: ROBOT_MOVE_ARM, title: "\uD83D\uDCAA Move",
      interface: [{ name: ROBOT_ARM_LEFT_RIGHT, title: '', menu: ['left','right'] },
                  { name: ROBOT_ARM_DIRECTION, title: 'arm', menu: ['up','down','in','out'] },
                  { name: ROBOT_ARM_ANGLE, title: 'to', menu: ['halfway','maximum']}],
      javascript: (block) => {
        let arm = quando_editor.getMenu(block, ROBOT_ARM_LEFT_RIGHT)        
        let direction = quando_editor.getMenu(block, ROBOT_ARM_DIRECTION)
        let angle = quando_editor.getMenu(block, ROBOT_ARM_ANGLE)        
        return `quando.robot.moveArm("${arm}","${direction}","${angle}");\n`
      }
    })

    let ROBOT_HAND = 'Robot hand'
    let ROBOT_HAND_LEFT_RIGHT = 'Robot left right'
    let ROBOT_HAND_OPEN_CLOSED = 'Robot open closed'  
    quando_editor.defineRobot({
      name: ROBOT_HAND, title: "\u270b Robot",
      interface: [{ name: ROBOT_HAND_OPEN_CLOSED, title: '', menu: ['Open', 'Close'] }, 
                  { name: ROBOT_HAND_LEFT_RIGHT, title: '', menu: [['Left', 'LHand'], ['Right', 'RHand']]},
                  { title: 'hand'}],
      javascript: (block) => {
    debugger    
        let hand = quando_editor.getMenu(block, ROBOT_HAND_LEFT_RIGHT)
        let open = quando_editor.getMenu(block, ROBOT_HAND_OPEN_CLOSED)
        return `quando.robot.motionHand("${hand}","${open}");\n`
      }
    })

    let ROBOT_PERSON_PERCEPTION = 'When the robot sees someone'
    quando_editor.defineRobot({
      name: ROBOT_PERSON_PERCEPTION,
      interface: [{ name: 'person_perception',  title: '' }, { statement: STATEMENT } ],
      javascript: (block) => {
        let statement = quando_editor.getStatement(block, STATEMENT)
        return 'quando.robot.personPerception(function() {\n' +
                                              statement +
                                              '});\n'
      }
    })

    let ROBOT_AUTONOMOUS_LIFE = 'Autonomous Life State'
    let ROBOT_LIFE_MENU = 'On/Off Menu'
    quando_editor.defineRobot({
      name: ROBOT_AUTONOMOUS_LIFE,
      interface: [{ name: ROBOT_LIFE_MENU, title: '', menu: [['On', 'solitary'], ['Off', 'safeguard']] }],
      javascript: (block) => {
        let state = quando_editor.getMenu(block, ROBOT_LIFE_MENU)
        return `quando.robot.changeAutonomousLife("${state}");\n`
      }
    })

    let ROBOT_VOCAB_BLOCK = 'Set vocabulary'
    let ROBOT_VOCABULARY = 'Words to learn'
    quando_editor.defineRobot({
      name: ROBOT_VOCAB_BLOCK,
      interface: [{ name: ROBOT_VOCABULARY, title: '', text: '.list of words/phrases to learn.' }],
      javascript: (block) => {
        let vocab = quando_editor.getText(block, ROBOT_VOCABULARY)
        return `quando.robot.setVocabulary("${vocab}");\n`
      }
    })

    let ROBOT_LISTEN_BLOCK = 'Listen for'
    let ROBOT_LISTEN_TIMEOUT = 'Listen timeout'
    let ROBOT_ON_LISTEN_TIMEOUT = 'Upon timeout'
    let STATEMENT_TIMEOUT = 'Listening timed out'
    quando_editor.defineRobot({
      name: ROBOT_LISTEN_BLOCK,
      interface: [{ name: ROBOT_LISTEN_TIMEOUT, title: '', number: 60}, {title: 'seconds'},
       { statement: STATEMENT } ,
       { row: ROBOT_ON_LISTEN_TIMEOUT, statement: STATEMENT_TIMEOUT }],
      javascript: (block) => {
        debugger
        let statement = quando_editor.getStatement(block, STATEMENT)
        let statementTimeout = quando_editor.getStatement(block, STATEMENT_TIMEOUT) 
        let timeout = quando_editor.getNumber(block, ROBOT_LISTEN_TIMEOUT)        
        return `quando.robot.listenForWords(function() {\n` +
                                              statement +
                                              `}, function() {\n` +
                                              statementTimeout +
                                              `}, ${timeout});\n`
      }
    })

    let ROBOT_LEAP_MOTION_ARM = 'Move arm'
    let ROBOT_BOUNDARY = 'Move Boundary'
    quando_editor.defineRobot({
      name: ROBOT_LEAP_MOTION_ARM,
      interface: [{ name: '' }],
      extras: [{name: ROBOT_BOUNDARY, number: 50}],
      javascript: (block) => {
        let extras = {}
        let plus_minus = quando_editor.getNumber(block, ROBOT_BOUNDARY)
        extras.min = -plus_minus
        extras.max = plus_minus
        extras = JSON.stringify(extras)
        return `quando.robot.moveLeapArm(val, ${extras});\n`
      }
    })

    let ROBOT_STOP_LISTEN = 'Stop listening now'
    quando_editor.defineRobot({
      name: ROBOT_STOP_LISTEN,
      interface: [{ name: '' }],
      javascript: (block) => {
        return `quando.robot.stopListening();\n`
      }
    })
=======
    function _getIndividualChildCode(start, prefix, postfix, separator) {
      let result = ''
      let child = start
      while (child != null) {
        let code = quando_editor.getIndividualBlockCode(child)
        if (result != '') {
          result += separator
        }
        result += prefix + code + postfix
        child = child.getNextBlock()
      }
      return result
    }

    let PICK_RANDOM_BLOCK = 'Pick one at Random'
    self.defineAdvanced({
      name: PICK_RANDOM_BLOCK, title:'\uD83C\uDFB2 Pick Random',
      interface: [
        { statement: STATEMENT }
      ],
      javascript : (block) => {
        let stateBlock = block.getInputTargetBlock(STATEMENT)
        let arr = _getIndividualChildCode(stateBlock, 'function(){\n', '}', ',\n')
        return `quando.pick_random([\n${arr}\n])\n`
      }
    })

    let PICK_ONE_BLOCK = 'Pick one'
    self.defineAdvanced({
      name: PICK_ONE_BLOCK, title: ICON_VALUE_PARAMETER + ' Pick one',
      interface: [
        { statement: STATEMENT }
      ],
      javascript : (block) => {
        let id = block.id
        let stateBlock = block.getInputTargetBlock(STATEMENT)
        let arr = _getIndividualChildCode(stateBlock, 'function(){\n', '}', ',\n')
        quando_editor.pushToSetup(`quando.setOnId('${id}', [${arr}])\n`)
        return `quando.pick(val, quando.getOnId('${id}'))\n`
      }
    })

    let PICK_ONE_EACH_BLOCK = 'Pick one each time'
    self.defineAdvanced({
      name: PICK_ONE_EACH_BLOCK, title: ICON_VALUE_PARAMETER + ' Pick one each time',
      interface: [
        { statement: STATEMENT }
      ],
      javascript : (block) => {
        let id = block.id
        let stateBlock = block.getInputTargetBlock(STATEMENT)
        let arr = _getIndividualChildCode(stateBlock, 'function(){\n', '}', ',\n')
        quando_editor.pushToSetup(`quando.setOnId('${id}', [${arr}])\n`)
        return `quando.pick_one_each_time(quando.getOnId('${id}'))\n`
      }
    })

>>>>>>> ccebf457
  } // self.addBlocks
})()<|MERGE_RESOLUTION|>--- conflicted
+++ resolved
@@ -706,17 +706,10 @@
     let CHANGE_CURSOR_MENU = 'Cursor menu'
     let DEVICE_LEFT_RIGHT = '\u21D4'
     let DEVICE_UP_DOWN = '\u21D5'
-<<<<<<< HEAD
-    let CHANGE_PLUS_MINUS = 'plus minus'
-        
-    quando_editor.defineDevice({
-      name: VALUE_CURSOR,
-=======
     let CHANGE_MID_VALUE = 'Middle'
     let CHANGE_PLUS_MINUS = 'plus minus'
     self.defineCursor({
       name: VALUE_CURSOR, title: ICON_VALUE_PARAMETER + ' Change Cursor',
->>>>>>> ccebf457
       interface: [
         { name: CHANGE_CURSOR_MENU,
           title: '',
@@ -744,13 +737,8 @@
 
     let MOVE_3D_OBJECT = 'Change 3D Object'
     let CHANGE_3D_OBJECT_MENU = '3D Object menu'
-<<<<<<< HEAD
-    quando_editor.defineDevice({
-      name: MOVE_3D_OBJECT, title:'Move 3D Object',
-=======
     self.defineDevice({
       name: MOVE_3D_OBJECT, title: ICON_VALUE_PARAMETER + ' Move 3D Object',
->>>>>>> ccebf457
       interface: [
         { name: CHANGE_3D_OBJECT_MENU,
           title: '',
@@ -1042,7 +1030,6 @@
       }
     })
 
-<<<<<<< HEAD
     let ROBOT_SAYS = 'Say'
     let ROBOT_TEXT_SAYS = 'Robot Text Says'
     quando_editor.defineRobot({
@@ -1181,7 +1168,6 @@
         return `quando.robot.stopListening();\n`
       }
     })
-=======
     function _getIndividualChildCode(start, prefix, postfix, separator) {
       let result = ''
       let child = start
@@ -1239,6 +1225,5 @@
       }
     })
 
->>>>>>> ccebf457
   } // self.addBlocks
 })()