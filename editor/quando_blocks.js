--- conflicted
+++ resolved
@@ -10,11 +10,8 @@
     TIME_COLOUR: '#ffb3b3',
     LEAP_MOTION_COLOUR: '#aaaaaa',
     DEVICE_COLOUR: '#e6ccff',
-<<<<<<< HEAD
     EXPERIMENT_COLOUR: '#bbbbbb',
-=======
     VISITOR_COLOUR: '#FFE000',
->>>>>>> 5051c8c0
     BLOCKLY_SATURATION: 1, // default for hue only colour - probably not used anymore - see http://colorizer.org/
     BLOCKLY_VALUE: 1, // ditto
   }
