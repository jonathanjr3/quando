<div class="quando-block" data-quando-javascript=
'<div class="quando-block"
data-quando-javascript="${_quando_inventor_javascript_}">
<div class="quando-left ${class}"></div>
<div class="quando-right">
<div class="quando-row ${class}">${_quando_inventor_row1_}</div>
$(visible$,_quando_inventor_row2_$,<div data-quando-name="${_quando_box_name1_}" class="quando-box"></div>
<div class="quando-row ${class}">${_quando_inventor_row2_}</div>)$
$(visible$,_quando_inventor_row3_$,<div data-quando-name="${_quando_box_name2_}" class="quando-box"></div>
<div class="quando-row ${class}">${_quando_inventor_row3_}</div>)$
</div>
</div>'/>
<div class="quando-left quando-inventor-control"></div>
<div class="quando-right">
    <div class="quando-row quando-inventor-control">
        💼 Block - Javascript "<input data-quando-name="_quando_inventor_javascript_" type="text" data-quando-encode="raw" value=""
            title="Javascript - don't use double quotes..." />"
        <span data-quando-toggle="box_row2=no">Box</span>
        <select data-quando-toggle="box_row2=no" data-quando-name="box_row1" class="quando-toggle">
            <option value="no">+</option>
            <option value="yes">-</option>
        </select>
    </div>
    <div data-quando-name="_quando_inventor_row1_" class="quando-box" title="First row"></div>
    <div data-quando-toggle="box_row1=yes" class="quando-row quando-inventor-control">
        Box name <input data-quando-name="_quando_box_name1_" type="text" value="" title="Name" /> Box
        <select data-quando-name="box_row2" class="quando-toggle">
            <option value="no">+</option>
            <option value="yes">-</option>
        </select>
    </div>
    <div data-quando-toggle="box_row1=yes" data-quando-name="_quando_inventor_row2_" class="quando-box" title="Second row"></div>
    <div data-quando-toggle="box_row2=yes" class="quando-row quando-inventor-control">
        Box name <input data-quando-name="_quando_box_name2_" type="text" value="" title="Name" />
    </div>
    <div data-quando-toggle="box_row2=yes" data-quando-name="_quando_inventor_row3_" class="quando-box" title="Last row - often empty"></div>
    <div class="quando-row quando-inventor-control">
        Class
        <select data-quando-name="class">
            <option value="quando-display">Display</option>
            <option value="quando-media">Media</option>
            <option value="quando-style">Style</option>
            <option value="quando-time">Time</option>
            <option value="quando-advanced">Advanced</option>
            <option value="quando-devices">Devices</option>
            <option value="quando-misc">Misc</option>
            <option value="quando-AR">AR</option>
            <option value="quando-puzzle">Puzzle</option>
            <option value="quando-watson">Watson</option>
<<<<<<< HEAD
            <option value="quando-inventor">Inventor</option>
=======
            <option value="quando-inventor-control">Inventor : Control</option>
            <option value="quando-inventor-display">Inventor : Display</option>
            <option value="quando-inventor-picker">Inventor : Picker</option>
            <option value="quando-inventor-collection">Inventor : Collection</option>
            <option value="quando-inventor-input">Inventor : Input</option>
>>>>>>> 330893c7
        </select>
    </div>
</div>
</div><|MERGE_RESOLUTION|>--- conflicted
+++ resolved
@@ -47,15 +47,11 @@
             <option value="quando-AR">AR</option>
             <option value="quando-puzzle">Puzzle</option>
             <option value="quando-watson">Watson</option>
-<<<<<<< HEAD
-            <option value="quando-inventor">Inventor</option>
-=======
             <option value="quando-inventor-control">Inventor : Control</option>
             <option value="quando-inventor-display">Inventor : Display</option>
             <option value="quando-inventor-picker">Inventor : Picker</option>
             <option value="quando-inventor-collection">Inventor : Collection</option>
             <option value="quando-inventor-input">Inventor : Input</option>
->>>>>>> 330893c7
         </select>
     </div>
 </div>
