<div class="quando-block" data-quando-javascript='<select data-quando-name="${name}">${box}</select>'>
    <div class="quando-left quando-inventor-collection"></div>
    <div class="quando-right">
<<<<<<< HEAD
        <div class="quando-row quando-inventor">
            Drop-down
=======
        <div class="quando-row quando-inventor-collection">
            Menu
>>>>>>> 330893c7
            <input data-quando-name="name" type="text" value="" data-quando-encode="normal"/>
        </div>
        <div data-quando-name="box" class="quando-box"></div>
        <div class="quando-row quando-inventor-collection"></div>
    </div>
</div><|MERGE_RESOLUTION|>--- conflicted
+++ resolved
@@ -1,13 +1,8 @@
 <div class="quando-block" data-quando-javascript='<select data-quando-name="${name}">${box}</select>'>
     <div class="quando-left quando-inventor-collection"></div>
     <div class="quando-right">
-<<<<<<< HEAD
-        <div class="quando-row quando-inventor">
-            Drop-down
-=======
         <div class="quando-row quando-inventor-collection">
             Menu
->>>>>>> 330893c7
             <input data-quando-name="name" type="text" value="" data-quando-encode="normal"/>
         </div>
         <div data-quando-name="box" class="quando-box"></div>
